--- conflicted
+++ resolved
@@ -28,11 +28,7 @@
   <parent>
     <groupId>org.apache.sis</groupId>
     <artifactId>storage</artifactId>
-<<<<<<< HEAD
-    <version>0.5-SNAPSHOT</version>
-=======
-    <version>0.6-jdk6-SNAPSHOT</version>
->>>>>>> 9b77dda1
+    <version>0.6-SNAPSHOT</version>
   </parent>
 
 
