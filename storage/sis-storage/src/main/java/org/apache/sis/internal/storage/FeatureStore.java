--- conflicted
+++ resolved
@@ -87,9 +87,5 @@
      *
      * @todo a future version of this method will take some kind of {@code Query} or {@code Filter} argument.
      */
-<<<<<<< HEAD
-    public abstract Stream<AbstractFeature> getFeatures() throws DataStoreException;
-=======
-    public abstract Stream<Feature> features() throws DataStoreException;
->>>>>>> ff487f42
+    public abstract Stream<AbstractFeature> features() throws DataStoreException;
 }