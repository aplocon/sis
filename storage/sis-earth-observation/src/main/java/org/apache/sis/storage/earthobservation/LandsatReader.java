/*
 * Licensed to the Apache Software Foundation (ASF) under one or more
 * contributor license agreements.  See the NOTICE file distributed with
 * this work for additional information regarding copyright ownership.
 * The ASF licenses this file to You under the Apache License, Version 2.0
 * (the "License"); you may not use this file except in compliance with
 * the License.  You may obtain a copy of the License at
 *
 *     http://www.apache.org/licenses/LICENSE-2.0
 *
 * Unless required by applicable law or agreed to in writing, software
 * distributed under the License is distributed on an "AS IS" BASIS,
 * WITHOUT WARRANTIES OR CONDITIONS OF ANY KIND, either express or implied.
 * See the License for the specific language governing permissions and
 * limitations under the License.
 */
package org.apache.sis.storage.earthobservation;

import java.io.BufferedReader;
import java.io.IOException;
import java.util.Arrays;
import java.util.Collections;
import java.util.Date;
import java.util.Locale;
import java.util.regex.Matcher;
import java.util.regex.Pattern;
import java.io.LineNumberReader;
import javax.measure.unit.SI;
import javax.measure.unit.NonSI;

import org.opengis.metadata.Metadata;
import org.opengis.metadata.citation.Citation;
import org.opengis.metadata.citation.DateType;
import org.opengis.metadata.spatial.DimensionNameType;
import org.opengis.metadata.content.CoverageContentType;
import org.opengis.metadata.content.TransferFunctionType;
import org.opengis.metadata.identification.Identification;
import org.opengis.metadata.maintenance.ScopeCode;
import org.opengis.parameter.ParameterValueGroup;
import org.opengis.referencing.crs.ProjectedCRS;
import org.opengis.referencing.operation.MathTransformFactory;
import org.opengis.util.NoSuchIdentifierException;
import org.opengis.util.FactoryException;

import org.apache.sis.metadata.iso.DefaultMetadata;
import org.apache.sis.metadata.iso.DefaultIdentifier;
import org.apache.sis.metadata.iso.citation.Citations;
import org.apache.sis.metadata.iso.content.DefaultAttributeGroup;
import org.apache.sis.metadata.iso.content.DefaultBand;
import org.apache.sis.metadata.iso.content.DefaultCoverageDescription;
import org.apache.sis.referencing.CRS;
import org.apache.sis.referencing.CommonCRS;
import org.apache.sis.storage.DataStoreException;
import org.apache.sis.storage.DataStoreReferencingException;
import org.apache.sis.util.Characters;
import org.apache.sis.util.CharSequences;
import org.apache.sis.util.resources.Errors;
import org.apache.sis.util.resources.Vocabulary;
import org.apache.sis.util.logging.WarningListeners;
import org.apache.sis.util.iso.SimpleInternationalString;
import org.apache.sis.internal.referencing.ReferencingUtilities;
import org.apache.sis.internal.referencing.provider.PolarStereographicB;
import org.apache.sis.internal.referencing.provider.TransverseMercator;
import org.apache.sis.internal.storage.MetadataBuilder;
import org.apache.sis.internal.system.DefaultFactories;
import org.apache.sis.internal.util.StandardDateFormat;
import org.apache.sis.internal.util.Constants;
import org.apache.sis.internal.util.Utilities;

import static java.util.Collections.singleton;
import static org.apache.sis.internal.util.CollectionsExt.singletonOrNull;

// Branch-dependent imports
import org.apache.sis.internal.jdk8.LocalDate;
import org.apache.sis.internal.jdk8.OffsetDateTime;
import org.apache.sis.internal.jdk8.OffsetTime;
<<<<<<< HEAD
import org.apache.sis.internal.jdk8.DateTimeParseException;
import org.apache.sis.internal.jdk8.ChronoField;
import org.opengis.metadata.acquisition.Context;
=======
import org.apache.sis.internal.jdk8.Temporal;
import org.apache.sis.internal.jdk8.DateTimeException;
>>>>>>> e801ba42


/**
 * Parses Landsat metadata as {@linkplain DefaultMetadata ISO-19115 Metadata} object.
 * This class reads the content of a given {@link BufferedReader} from buffer position
 * until the first occurrence of the {@code END} keyword. Lines beginning with the
 * {@code #} character (ignoring spaces) are treated as comment lines and ignored.
 *
 * <p>This class will parse properties found in the Landsat metadata file,
 * except {@code GROUP} and {@code END_GROUP}. Example:
 *
 * {@preformat text
 *   DATE_ACQUIRED         = 2014-03-12
 *   SCENE_CENTER_TIME     = 03:02:01.5339408Z
 *   CORNER_UL_LAT_PRODUCT = 12.61111
 *   CORNER_UL_LON_PRODUCT = 108.33624
 *   CORNER_UR_LAT_PRODUCT = 12.62381
 *   CORNER_UR_LON_PRODUCT = 110.44017
 * }
 *
 * <p><b>NOTE FOR MAINTAINER:</b> if the work performed by this class is modified, consider updating
 * <a href="./doc-files/LandsatMetadata.html">./doc-files/LandsatMetadata.html</a> accordingly.</p>
 *
 * @author  Thi Phuong Hao Nguyen (VNSC)
 * @author  Rémi Maréchal (Geomatys)
 * @author  Martin Desruisseaux (Geomatys)
 * @since   0.8
 * @version 0.8
 * @module
 */
final class LandsatReader {
    /**
     * Names of Landsat bands.
     *
<<<<<<< HEAD
     * @todo Move those information in a database after we implemented the {@code org.apache.sis.metadata.sql} package.
     */
    private static final DefaultAttributeGroup BANDS;
    static {
        final double[] wavelengths = {433, 482, 562, 655, 865, 1610, 2200, 590, 1375, 10800, 12000};
        final String[] nameband = {
            "Coastal Aerosol",                      //   433 nm
            "Blue",                                 //   482 nm
            "Green",                                //   562 nm
            "Red",                                  //   655 nm
            "Near-Infrared",                        //   865 nm
            "Short Wavelength Infrared (SWIR) 1",   //  1610 nm
            "Short Wavelength Infrared (SWIR) 2",   //  2200 nm
            "Panchromatic",                         //   590 nm
            "Cirrus",                               //  1375 nm
            "Thermal Infrared Sensor (TIRS) 1",     // 10800 nm
            "Thermal Infrared Sensor (TIRS) 2"      // 12000 nm
        };
        final DefaultBand[] bands = new DefaultBand[wavelengths.length];
        final Unit<Length> nm = SI.MetricPrefix.NANO(SI.METRE);
        for (int i = 0; i < bands.length; i++) {
            final DefaultBand band = new DefaultBand();
            band.setDescription(new SimpleInternationalString(nameband[i]));
            band.setPeakResponse(wavelengths[i]);
            band.setBoundUnits(nm);
            bands[i] = band;
        }
        final DefaultAttributeGroup attributes = new DefaultAttributeGroup(CoverageContentType.PHYSICAL_MEASUREMENT, null);
        attributes.setAttributes(Arrays.asList(bands));
        attributes.freeze();
        BANDS = attributes;
    }
=======
     * @see #bands
     * @see #band(int)
     */
    private static final String[] BAND_NAMES = {
        "Coastal Aerosol",                      //   433 nm
        "Blue",                                 //   482 nm
        "Green",                                //   562 nm
        "Red",                                  //   655 nm
        "Near-Infrared",                        //   865 nm
        "Short Wavelength Infrared (SWIR) 1",   //  1610 nm
        "Short Wavelength Infrared (SWIR) 2",   //  2200 nm
        "Panchromatic",                         //   590 nm
        "Cirrus",                               //  1375 nm
        "Thermal Infrared Sensor (TIRS) 1",     // 10800 nm
        "Thermal Infrared Sensor (TIRS) 2"      // 12000 nm
    };
>>>>>>> e801ba42

    /**
     * Peak response wavelength for the Landsat bands, in nanometres.
     *
     * @see #bands
     * @see #band(int)
     */
    private static final short[] WAVELENGTHS = {
        433, 482, 562, 655, 865, 1610, 2200, 590, 1375, 10800, 12000
    };

    /**
     * The pattern determining if the value of {@code ORIGIN} key is of the form
     * “Image courtesy of the U.S. Geological Survey”.
     */
    static final Pattern CREDIT = Pattern.compile("\\bcourtesy\\s+of\\s+(the)?\\b\\s*", Pattern.CASE_INSENSITIVE);

    /**
     * Number of spatial dimensions. This is the number of ordinate values to be stored
     * in the {@link #gridSizes} and {@link #corners} arrays for each tuple.
     */
    static final int DIM = 2;

    /**
     * The {@value} suffix added to attribute names that are followed by a band number.
     * This band suffix is itself followed by the {@code '_'} character, then the band number.
     * Example: {@code "REFLECTANCE_ADD_BAND_1"}.
     */
    private static final String BAND_SUFFIX = "_BAND";

    /**
     * A bit mask of the group in which to classify a given band.
     * There is three groups: panchromatic, reflective or thermal bands:
     *
     * <ul>
     *   <li><b>Panchromatic:</b> band  8.</li>
     *   <li><b>Reflective:</b>   bands 1, 2, 3, 4, 5, 6, 7, 9.</li>
     *   <li><b>Thermal:</b>      bands 10, 11.</li>
     * </ul>
     *
     * For a band numbered from 1 to 11 inclusive, the group is computed by
     * (constants 2 and 3 in that formula depends on the {@link #NUM_GROUPS} value):
     *
     * {@preformat java
     *   group = (BAND_GROUPS >>> 2*(band - 1)) & 3;
     * }
     *
     * The result is one of the {@link #PANCHROMATIC}, {@link #REFLECTIVE} or {@link #THERMAL} constant values
     * divided by {@value #DIM}.
     */
    static final int BAND_GROUPS = 2692437;     // Value computed by LandsatReaderTest.verifyBandGroupsMask()

    /**
     * Maximum number of band groups that a metadata may contains.
     * See {@link #BAND_GROUPS} javadoc for the list of groups.
     */
    private static final int NUM_GROUPS = 3;

    /**
     * Index of panchromatic, reflective or thermal groups in the {@link #gridSize} array.
     * The image size is each group is given by {@value #DIM} integers: the width and the height.
     */
    static final int PANCHROMATIC = 0*DIM,
                     REFLECTIVE   = 1*DIM,
                     THERMAL      = 2*DIM;

    /**
     * Index of projected and geographic coordinates in the {@link #corners} array.
     * Each kind of coordinates are stored as 4 corners of {@value #DIM} ordinate values.
     */
    private static final int PROJECTED  = 0*DIM,
                             GEOGRAPHIC = 4*DIM;

    /**
     * The keyword for end of metadata file.
     */
    private static final String END = "END";

    /**
     * An identifier of the file being read, or {@code null} if unknown.
     * This is used mostly for formatting error messages.
     *
     * @see #getFilename()
     */
    private String filename;

    /**
     * Helper class for building the ISO 19115 metadata instance.
     */
    private final MetadataBuilder metadata;

    /**
     * The locale to use for formatting warning or error messages.
     */
    private final Locale locale;

    /**
     * Where to send the warnings.
     */
    private final WarningListeners<?> listeners;

    /**
     * Group in process of being parsed, or {@code null} if none.
     */
    private String group;

    /**
     * The acquisition time, or {@code null} if not yet known. This needs to be parsed in two steps:
     * first by parsing the {@code "DATE_ACQUIRED"} attribute, then {@code "SCENE_CENTER_TIME"}.
     *
     * @see #flushSceneTime()
     */
    private Temporal sceneTime;

    /**
     * Projected and geographic coordinate values, stocked temporarily before to be saved in the extent.
     * Values are in (<var>x</var>,<var>y</var>) or (<var>lon</var>,<var>lat</var>) order.
     * The first 8 values are the projected ones. The next 8 values are the geographic ones.
     * Corner order is UL, UR, LL, LR.
     */
    private final double[] corners;

    /**
     * Image width and hight, in pixels. Values are (<var>width</var>,<var>height</var>) tuples.
     * Tuples in this array are for {@link #PANCHROMATIC}, {@link #REFLECTIVE} or {@link #THERMAL}
     * bands, in that order.
     */
    private final int[] gridSizes;

    /**
     * The bands description. Any element can be null if the corresponding band is not defined.
     * The bands can be, in this exact order:
     *
     * <ol>
     *   <li>Coastal Aerosol</li>
     *   <li>Blue</li>
     *   <li>Green</li>
     *   <li>Red</li>
     *   <li>Near-Infrared</li>
     *   <li>Short Wavelength Infrared (SWIR) 1</li>
     *   <li>Short Wavelength Infrared (SWIR) 2</li>
     *   <li>Panchromatic</li>
     *   <li>Cirrus</li>
     *   <li>Thermal Infrared Sensor (TIRS) 1</li>
     *   <li>Thermal Infrared Sensor (TIRS) 2</li>
     * </ol>
     *
     * @see #BAND_NAMES
     * @see #WAVELENGTHS
     * @see #band(int)
     */
    private final DefaultBand[] bands;

    /**
     * The enumeration for the {@code "DATUM"} element, to be used for creating the Coordinate Reference System.
     */
    private CommonCRS datum;

    /**
     * The Universal Transverse Mercator (UTM) zone as a number from 1 to 60 inclusive, or 0 if the zone has not
     * yet been determined. If the parser determined that the projection is Polar Stereographic, then this field
     * is set to -1.
     */
    private short utmZone;

    /**
     * The map projection parameters. This is used only for the polar stereographic case.
     */
    private ParameterValueGroup projection;

    /**
     * Creates a new metadata parser.
     *
     * @param  filename   an identifier of the file being read, or {@code null} if unknown.
     * @param  locale     the locale to use for formatting warning or error messages.
     * @param  listeners  where to sent warnings that may occur during the parsing process.
     */
    LandsatReader(final String filename, final Locale locale, final WarningListeners<?> listeners) {
        this.filename  = filename;
        this.locale    = locale;
        this.listeners = listeners;
        this.metadata  = new MetadataBuilder();
        this.bands     = new DefaultBand[BAND_NAMES.length];
        this.gridSizes = new int[NUM_GROUPS * DIM];
        this.corners   = new double[GEOGRAPHIC + (4*DIM)];      // GEOGRAPHIC is the last group of corners to store.
        Arrays.fill(corners, Double.NaN);
    }

    /**
     * Parses the metadata from the given characters reader.
     * The parsing stop after the first {@code "END"} keyword.
     * See class javadoc for more information on the expected format.
     *
     * @param  reader  a reader opened on the Landsat file.
     *         It is caller's responsibility to close this reader.
     * @throws IOException if an I/O error occurred while reading the given stream.
     * @throws DataStoreException if the content is not a Landsat file.
     */
    void read(final BufferedReader reader) throws IOException, DataStoreException {
        metadata.newCoverage(true);   // Starts the description of a new image.
        String line;
        while ((line = reader.readLine()) != null) {
            int end  = CharSequences.skipTrailingWhitespaces(line, 0, line.length());
            int start = CharSequences.skipLeadingWhitespaces(line, 0, end);
            if (start < end && line.charAt(start) != '#') {
                /*
                 * Separate the line into its key and value. For example in CORNER_UL_LAT_PRODUCT = 12.61111,
                 * the key will be CORNER_UL_LAT_PRODUCT and the value will be 12.61111.
                 */
                final int separator = line.indexOf('=', start);
                if (separator < 0) {
                    /*
                     * Landsat metadata ends with the END keyword, without value after that keyword.
                     * If we find it, stop reading. All remaining lines (if any) will be ignored.
                     */
                    if (end - start != END.length() || !line.regionMatches(true, start, END, 0, END.length())) {
                        throw new DataStoreException(errors().getString(Errors.Keys.NotAKeyValuePair_1, line));
                    }
                    return;
                }
                /*
                 * If the key ends with "_BAND_" followed by a number, remove the band number from the
                 * key and parse that number as an integer value. Exemple: "REFLECTANCE_ADD_BAND_1".
                 * We keep the "_BAND_" suffix in the key for avoiding ambiguity.
                 */
                String key = line.substring(start, CharSequences.skipTrailingWhitespaces(line, start, separator)).toUpperCase(Locale.US);
                int band = 0;
                for (int i=key.length(); --i >= 0;) {
                    final char c = key.charAt(i);
                    if (c < '0' || c > '9') {
                        if (c == '_') {
                            if (key.regionMatches(i - BAND_SUFFIX.length(), BAND_SUFFIX, 0, BAND_SUFFIX.length())) try {
                                band = Integer.parseInt(key.substring(++i));
                                key = key.substring(0, i);
                            } catch (NumberFormatException e) {
                                warning(key, reader, e);
                            }
                        }
                        break;
                    }
                }
                /*
                 * In a Landsat file, String values are between quotes. Example: STATION_ID = "LGN".
                 * If such quotes are found, remove them.
                 */
                start = CharSequences.skipLeadingWhitespaces(line, separator + 1, end);
                if (end - start >= 2 && line.charAt(start) == '"' && line.charAt(end - 1) == '"') {
                    start = CharSequences.skipLeadingWhitespaces(line, start + 1, --end);
                    end = CharSequences.skipTrailingWhitespaces(line, start, end);
                }
                try {
                    parseKeyValuePair(key, band, line.substring(start, end));
                } catch (IllegalArgumentException | DateTimeException e) {
                    warning(key, reader, e);
                }
            }
        }
        listeners.warning(errors().getString(Errors.Keys.UnexpectedEndOfFile_1, getFilename()), null);
    }

    /**
     * Parses the given string as a {@code double} value, returning a shared instance if possible.
     *
     * @param   value  the string value to parse.
     * @return  the parsed value.
     * @throws  NumberFormatException if the given value can not be parsed.
     */
    private Double parseDouble(final String value) throws NumberFormatException {
        return metadata.shared(Double.valueOf(value));
    }

    /**
     * Parses the given value and stores it at the given index in the {@link #corners} array.
     * The given index must be one of the {@link #PROJECTED} or {@link #GEOGRAPHIC} constants
     * plus the ordinate index.
     */
    private void parseCorner(final int index, final String value) throws NumberFormatException {
        corners[index] = Double.parseDouble(value);
    }

    /**
     * Parses the given value and stores it at the given index in the {@link #gridSizes} array.
     *
     * @param  index  {@link #PANCHROMATIC}, {@link #REFLECTIVE} or {@link #THERMAL},
     *                +1 if parsing the height instead than the width.
     * @param  value  the value to parse.
     */
    private void parseGridSize(final int index, final String value) throws NumberFormatException {
        gridSizes[index] = Integer.parseInt(value);
    }

    /**
     * Invoked for every key-value pairs found in the file.
     * Leading and trailing spaces, if any, have been removed.
     *
     * @param  key     the key in upper cases.
     * @param  band    the band number, or 0 if none.
     * @param  value   the value, without quotes if those quotes existed.
     * @throws NumberFormatException if the value was expected to be a string but the parsing failed.
     * @throws DateTimeException if the value was expected to be a date but the parsing failed,
     *         or if the result of the parsing was not of the expected type.
     * @throws IllegalArgumentException if the value is out of range.
     */
    private void parseKeyValuePair(final String key, final int band, final String value)
            throws IllegalArgumentException, DateTimeException, DataStoreException
    {
        switch (key) {
            case "GROUP": {
                group = value;
                break;
            }
            case "END_GROUP": {
                group = null;
                break;
            }

            ////
            //// GROUP = METADATA_FILE_INFO
            ////

            /*
             * Origin of the product.
             * Value is "Image courtesy of the U.S. Geological Survey".
             */
            case "ORIGIN": {
                final Matcher m = CREDIT.matcher(value);
                if (m.find()) {
                    metadata.newParty(MetadataBuilder.ORGANISATION);
                    metadata.addAuthor(value.substring(m.end()));
                }
                metadata.addCredits(value);
                break;
            }
            /*
             * Product Request ID. NNNNNNNNNNNNN_UUUUU, where NNNNNNNNNNNNN = 13-digit Tracking,
             * Routing, and Metrics (TRAM) order number and UUUUU = 5-digit TRAM unit number.
             * Example: "0501403126384_00011"
             */
            case "REQUEST_ID": {
                metadata.addAcquisitionRequirement(value);
                break;
            }
            /*
             * The unique Landsat scene identifier.
             * Format is {@code Ls8ppprrrYYYYDDDGGGVV}.
             * Example: "LC81230522014071LGN00".
             */
            case "LANDSAT_SCENE_ID": {
                metadata.addIdentifier(value);
                break;
            }
            /*
             * The date when the metadata file for the L1G product set was created.
             * The date is based on Universal Time Coordinated (UTC).
             * Date format is {@code YYYY-MM-DDTHH:MM:SSZ}.
             * Example: "2014-03-12T06:06:35Z".
             */
            case "FILE_DATE": {
                metadata.add(StandardDateFormat.toDate(OffsetDateTime.parse(value)), DateType.CREATION);
                break;
            }
            /*
             * The Ground Station that received the data. Grounds station identifiers are specified in LSDS-547.
             * Example: "LGN" = Landsat Ground Network.
             */
// TODO     case "STATION_ID":
            /*
             * The processing software version that created the product. Can be "IAS_X.Y.Z" or "LPGS_X.Y.Z"
             * where X, Y and Z are major, minor and patch version numbers.
             * Example: "LPGS_2.3.0".
             */
// TODO     case "PROCESSING_SOFTWARE_VERSION":

            ////
            //// GROUP = PRODUCT_METADATA
            ////

            /*
             * The identifier to inform the user of the product type.
             * Value can be "L1T" or "L1GT".
             */
// TODO     case "DATA_TYPE":
            /*
             * Indicates the source of the DEM used in the correction process.
             * Value can be "GLS2000", "RAMP" or "GTOPO30".
             */
// TODO     case "ELEVATION_SOURCE":
            /*
             * The output format of the image.
             * Value is "GEOTIFF".
             */
            case "OUTPUT_FORMAT": {
                metadata.addFormat(value);
                break;
            }
            /*
             * Spacecraft from which the data were captured.
             * Example: "LANDSAT_8".
             */
            case "SPACECRAFT_ID": {
                metadata.addPlatform(value);
                break;
            }
            /*
             * Sensor(s) used to capture this scene.
             * Example: "OLI", "TIRS" or "OLI_TIRS".
             */
            case "SENSOR_ID": {
                metadata.addInstrument(value);
                break;
            }
            /*
             * The date the image was acquired.
             * Date format is {@code YYYY-MM-DD}.
             * Example: "2014-03-12".
             */
            case "DATE_ACQUIRED": {
                final LocalDate date = LocalDate.parse(value);
                if (sceneTime instanceof OffsetTime) {
                    sceneTime = date.atTime((OffsetTime) sceneTime);
                } else if (!date.equals(sceneTime)) {
                    flushSceneTime();
                    sceneTime = date;
                }
                break;
            }
            /*
             * Scene center time of the date the image was acquired.
             * Time format is {@code HH:MI:SS.SSSSSSSZ}.
             * Example: "03:02:01.5339408Z".
             */
            case "SCENE_CENTER_TIME": {
                final OffsetTime time = OffsetTime.parse(value);
                if (sceneTime instanceof LocalDate) {
                    sceneTime = ((LocalDate) sceneTime).atTime(time);
                } else {
                    sceneTime = time;
                }
                break;
            }
            /*
             * The longitude and latitude values for the upper-left (UL), upper-right (UR), lower-left (LL)
             * and lower-right (LR) corners of the product, measured at the center of the pixel.
             * Positive longitude value indicates east longitude; negative value indicates west longitude.
             * Positive latitude value indicates north latitude; negative value indicates south latitude.
             * Units are in degrees.
             */
            case "CORNER_UL_LON_PRODUCT": parseCorner(GEOGRAPHIC + 0, value); break;
            case "CORNER_UL_LAT_PRODUCT": parseCorner(GEOGRAPHIC + 1, value); break;
            case "CORNER_UR_LON_PRODUCT": parseCorner(GEOGRAPHIC + 2, value); break;
            case "CORNER_UR_LAT_PRODUCT": parseCorner(GEOGRAPHIC + 3, value); break;
            case "CORNER_LL_LON_PRODUCT": parseCorner(GEOGRAPHIC + 4, value); break;
            case "CORNER_LL_LAT_PRODUCT": parseCorner(GEOGRAPHIC + 5, value); break;
            case "CORNER_LR_LON_PRODUCT": parseCorner(GEOGRAPHIC + 6, value); break;
            case "CORNER_LR_LAT_PRODUCT": parseCorner(GEOGRAPHIC + 7, value); break;
            /*
             * The upper-left (UL), upper-right (UR), lower-left (LL) and lower-right (LR) corner map
             * projection X and Y coordinate, measured at the center of the pixel. Units are in meters.
             */
            case "CORNER_UL_PROJECTION_X_PRODUCT": parseCorner(PROJECTED + 0, value); break;
            case "CORNER_UL_PROJECTION_Y_PRODUCT": parseCorner(PROJECTED + 1, value); break;
            case "CORNER_UR_PROJECTION_X_PRODUCT": parseCorner(PROJECTED + 2, value); break;
            case "CORNER_UR_PROJECTION_Y_PRODUCT": parseCorner(PROJECTED + 3, value); break;
            case "CORNER_LL_PROJECTION_X_PRODUCT": parseCorner(PROJECTED + 4, value); break;
            case "CORNER_LL_PROJECTION_Y_PRODUCT": parseCorner(PROJECTED + 5, value); break;
            case "CORNER_LR_PROJECTION_X_PRODUCT": parseCorner(PROJECTED + 6, value); break;
            case "CORNER_LR_PROJECTION_Y_PRODUCT": parseCorner(PROJECTED + 7, value); break;
            /*
             * The number of product lines and samples for the panchromatic, reflective and thermal bands.
             * Those parameters are only present if the corresponding band is present in the product.
             */
            case "PANCHROMATIC_LINES":   parseGridSize(PANCHROMATIC + 1, value); break;
            case "PANCHROMATIC_SAMPLES": parseGridSize(PANCHROMATIC,     value); break;
            case "REFLECTIVE_LINES":     parseGridSize(REFLECTIVE + 1,   value); break;
            case "REFLECTIVE_SAMPLES":   parseGridSize(REFLECTIVE,       value); break;
            case "THERMAL_LINES":        parseGridSize(THERMAL + 1,      value); break;
            case "THERMAL_SAMPLES":      parseGridSize(THERMAL,          value); break;
            /*
             * The grid cell size in meters used in creating the image for the band, if part of the product.
             * This parameter is only included if the corresponding band is included in the product.
             */
            case "GRID_CELL_SIZE_PANCHROMATIC":
            case "GRID_CELL_SIZE_REFLECTIVE":
            case "GRID_CELL_SIZE_THERMAL": {
                metadata.addResolution(Double.parseDouble(value));
                break;
            }
            /*
             * The file name of the TIFF image that contains the pixel values for a band.
             * This parameter is only present if the band is included in the product.
             */
            case "FILE_NAME_BAND_": {
                final DefaultBand db = band(key, band);
                if (db != null) {
                    db.getNames().add(new DefaultIdentifier(value));
                }
                break;
            }
            /*
             * The file name for L1 metadata.
             * Exemple: "LC81230522014071LGN00_MTL.txt".
             */
            case "METADATA_FILE_NAME": {
                if (filename == null) {
                    filename = value;
                }
                break;
            }

            ////
            //// GROUP = IMAGE_ATTRIBUTES
            ////

            /*
             * The overall cloud coverage (percent) of the WRS-2 scene as a value between 0 and 100 inclusive.
             * -1 indicates that the score was not calculated.
             */
            case "CLOUD_COVER": {
                final double v = Double.parseDouble(value);
                if (v >= 0) metadata.setCloudCoverPercentage(v);
                break;
            }
            /*
             * The Sun azimuth angle in degrees for the image center location at the image center acquisition time.
             * Values are from -180 to 180 degrees inclusive.
             * A positive value indicates angles to the east or clockwise from the north.
             * A negative value indicates angles to the west or counterclockwise from the north.
             */
            case "SUN_AZIMUTH": {
                metadata.setIlluminationAzimuthAngle(Double.parseDouble(value));
                break;
            }
            /*
             * The Sun elevation angle in degrees for the image center location at the image center acquisition time.
             * Values are from -90 to 90 degrees inclusive.
             * A positive value indicates a daytime scene. A negative value indicates a nighttime scene.
             * Note: for reflectance calculation, the sun zenith angle is needed, which is 90 - sun elevation angle.
             */
            case "SUN_ELEVATION": {
                metadata.setIlluminationElevationAngle(Double.parseDouble(value));
                break;
            }

            ////
            //// GROUP = MIN_MAX_PIXEL_VALUE
            ////

            /*
             * Minimum achievable spectral radiance value for a band 1.
             * This parameter is only present if this band is included in the product.
             */
            case "QUANTIZE_CAL_MIN_BAND_": {
                final Double v = parseDouble(value);        // Done first in case an exception is thrown.
                final DefaultBand db = band(key, band);
                if (db != null) {
                    db.setMinValue(v);
                }
                break;
            }
            /*
             * Maximum achievable spectral radiance value for a band 1.
             * This parameter is only present if this band is included in the product.
             */
            case "QUANTIZE_CAL_MAX_BAND_": {
                final Double v = parseDouble(value);        // Done first in case an exception is thrown.
                final DefaultBand db = band(key, band);
                if (db != null) {
                    db.setMaxValue(v);
                }
                break;
            }

            ////
            //// GROUP = RADIOMETRIC_RESCALING
            ////

            /*
             * The multiplicative rescaling factor used to convert calibrated DN to Radiance units for a band.
             * Unit is W/(m² sr um)/DN.
             */
            case "RADIANCE_MULT_BAND_": {
                setTransferFunction(key, band, true, value);
                break;
            }
            /*
             * The additive rescaling factor used to convert calibrated DN to Radiance units for a band.
             * Unit is W/(m² sr um)/DN.
             */
            case "RADIANCE_ADD_BAND_": {
                setTransferFunction(key, band, false, value);
                break;
            }

            ////
            //// GROUP = PROJECTION_PARAMETERS
            ////

            /*
             * The map projection used in creating the image.
             * Universal Transverse Mercator (UTM) or Polar Stereographic (PS).
             */
            case "MAP_PROJECTION": {
                if ("UTM".equalsIgnoreCase(value)) {
                    projection = null;
                } else if ("PS".equalsIgnoreCase(value)) try {
                    projection = DefaultFactories.forBuildin(MathTransformFactory.class)
                                    .getDefaultParameters(Constants.EPSG + ':' + PolarStereographicB.IDENTIFIER);
                    utmZone = -1;
                } catch (NoSuchIdentifierException e) {
                    // Should never happen with Apache SIS implementation of MathTransformFactory.
                    throw new DataStoreReferencingException(e);
                }
                break;
            }
            /*
             * The datum used in creating the image. This is usually "WGS84".
             * We ignore the "ELLIPSOID" attribute because it is implied by the datum.
             */
            case "DATUM": {
                datum = CommonCRS.valueOf(Utilities.toUpperCase(value, Characters.Filter.LETTERS_AND_DIGITS));
                break;
            }
            /*
             * The value used to indicate the zone number. This parameter is only included for the UTM projection.
             * If this parameter is defined more than once (which should be illegal), only the first occurrence is
             * retained. If the projection is polar stereographic, the parameter is ignored.
             */
            case "UTM_ZONE": {
                if (utmZone == 0) {
                    utmZone = Short.parseShort(value);
                }
                break;
            }
            /*
             * Polar Stereographic projection parameters. Most parameters do not vary, except the latitude of
             * true scale which is -71 for scenes over Antarctica and 71 for off-nadir scenes at the North Pole.
             * If the datum is WGS84, then this is equivalent to EPSG:3031 and EPSG:3995 respectively.
             */
            case "VERTICAL_LON_FROM_POLE": setProjectionParameter(key, Constants.CENTRAL_MERIDIAN,    value, false); break;
            case "TRUE_SCALE_LAT":         setProjectionParameter(key, Constants.STANDARD_PARALLEL_1, value, false); break;
            case "FALSE_EASTING":          setProjectionParameter(key, Constants.FALSE_EASTING,       value, true);  break;
            case "FALSE_NORTHING":         setProjectionParameter(key, Constants.FALSE_NORTHING,      value, true);  break;
        }
    }

    /**
     * Sets a component of the linear transfer function.
     *
     * @param  key      the key without its band number. Used only for formatting warning messages.
     * @param  band     index of the band to set.
     * @param  isScale  {@code true} for setting the scale factor, or {@code false} for setting the offset.
     * @param  value    the value to set.
     */
    private void setTransferFunction(final String key, final int band, final boolean isScale, final String value) {
        final Double v = parseDouble(value);            // Done first in case an exception is thrown.
        final DefaultBand db = band(key, band);
        if (db != null) {
            db.setTransferFunctionType(TransferFunctionType.LINEAR);
            if (isScale) {
                db.setScaleFactor(v);
            } else {
                db.setOffset(v);
            }
        }
    }

    /**
     * Returns the band at the given index, creating it if needed.
     * If the given index is out of range, then this method logs a warning and returns {@code null}.
     *
     * @param  key    the key without its band number. Used only for formatting warning messages.
     * @param  index  the band index.
     */
    private DefaultBand band(final String key, int index) {
        if (index < 1 || index > BAND_NAMES.length) {
            listeners.warning(errors().getString(Errors.Keys.UnexpectedValueInElement_2, key + index, index), null);
            return null;
        }
        DefaultBand band = bands[--index];
        if (band == null) {
            band = new DefaultBand();
            band.setDescription(new SimpleInternationalString(BAND_NAMES[index]));
            band.setPeakResponse((double) WAVELENGTHS[index]);
            band.setBoundUnits(SI.MetricPrefix.NANO(SI.METRE));
            bands[index] = band;
        }
        return band;
    }

    /**
     * Sets a map projection parameter. The parameter is ignored if the projection has not been set.
     *
     * @param key       the Landsat key, for formatting error message if needed.
     * @param name      the projection parameter name.
     * @param value     the parameter value.
     * @param isLinear  {@code true} for value in metres, or {@code false} for value in degrees.
     */
    private void setProjectionParameter(final String key, final String name, final String value, final boolean isLinear) {
        if (projection != null) {
            projection.parameter(name).setValue(Double.parseDouble(value), isLinear ? SI.METRE : NonSI.DEGREE_ANGLE);
        } else {
            listeners.warning(errors().getString(Errors.Keys.UnexpectedParameter_1, key), null);
        }
    }

    /**
     * Writes the value of {@link #sceneTime} into the metadata object as a temporal extent.
     *
     * @throws DateTimeException if {@link #sceneTime} is an instance of {@link OffsetTime}. This may
     *         happen if {@code SCENE_CENTER_TIME} attribute was found without {@code DATE_ACQUIRED}.
     */
    private void flushSceneTime() {
        final Temporal st = sceneTime;
        if (st != null) {
            sceneTime = null;                   // Clear now in case an exception it thrown below.
            final Date t = StandardDateFormat.toDate(st);
            metadata.addAcquisitionTime(t);
            try {
                metadata.addExtent(t, t);
            } catch (UnsupportedOperationException e) {
                // May happen if the temporal module (which is optional) is not on the classpath.
                warning(null, null, e);
            }
        }
    }

    /**
     * Computes the bounding box for the 8 {@link #corners} values starting at the given index.
     * Valid indices are 0 for the projected envelope or 8 for the geographic bounding box.
     * Result is stored in the 4 values starting the given {@code base} index.
     *
     * @return {@code true} of success, or {@code false} if there is no bounding box.
     */
    private boolean toBoundingBox(int base) {
        double xmin = Double.POSITIVE_INFINITY;
        double ymin = Double.POSITIVE_INFINITY;
        double xmax = Double.NEGATIVE_INFINITY;
        double ymax = Double.NEGATIVE_INFINITY;
        for (int i = base + (4*DIM); --i >= base;) {
            double v = corners[i];
            if (v < ymin) ymin = v;
            if (v > ymax) ymax = v;
            v = corners[--i];
            if (v < xmin) xmin = v;
            if (v > xmax) xmax = v;
        }
        if (xmin < xmax && ymin < ymax) {
            corners[  base] = xmin;
            corners[++base] = xmax;
            corners[++base] = ymin;
            corners[++base] = ymax;
            return true;
        }
        return false;
    }

    /**
     * Returns the metadata about the resources described in the Landsat file.
     * The {@link #read(BufferedReader)} method must be invoked at least once before.
     *
     * @throws FactoryException if an error occurred while creating the Coordinate Reference System.
     */
    final Metadata getMetadata() throws FactoryException {
        metadata.add(Locale.ENGLISH);
        metadata.add(ScopeCode.DATASET);
        try {
            flushSceneTime();
        } catch (DateTimeException e) {
            // May happen if the SCENE_CENTER_TIME attribute was found without DATE_ACQUIRED.
            warning(null, null, e);
        }
        /*
         * Create the Coordinate Reference System. We normally have only one of UTM or Polar Stereographic,
         * but this block is nevertheless capable to take both (such metadata are likely to be invalid, but
         * we can not guess which of the two CRS is correct).
         */
        if (datum != null) {
            if (utmZone > 0) {
                metadata.add(datum.UTM(1, TransverseMercator.centralMeridian(utmZone)));
            }
            if (projection != null) {
                final double sp = projection.parameter(Constants.STANDARD_PARALLEL_1).doubleValue();
                ProjectedCRS crs = (ProjectedCRS) CRS.forCode(Constants.EPSG + ":" +
                        (sp >= 0 ? Constants.EPSG_ARCTIC_POLAR_STEREOGRAPHIC         // Standard parallel = 71°N
                                 : Constants.EPSG_ANTARCTIC_POLAR_STEREOGRAPHIC));   // Standard parallel = 71°S
                if (datum != CommonCRS.WGS84 || Math.abs(sp) != 71
                        || projection.parameter(Constants.FALSE_EASTING)   .doubleValue() != 0
                        || projection.parameter(Constants.FALSE_NORTHING)  .doubleValue() != 0
                        || projection.parameter(Constants.CENTRAL_MERIDIAN).doubleValue() != 0)
                {
                    crs = ReferencingUtilities.createProjectedCRS(
                            Collections.singletonMap(ProjectedCRS.NAME_KEY, "Polar stereographic"),
                            datum.geographic(), projection, crs.getCoordinateSystem());
                }
                metadata.add(crs);
            }
        }
        /*
         * Set information about envelope (or geographic area) and grid size.
         */
        if (toBoundingBox(GEOGRAPHIC)) {
            metadata.addExtent(corners, GEOGRAPHIC);
        }
<<<<<<< HEAD
        value = getValue(ORIGIN);
        if (value != null) {
            identification.setCredits(singleton(value));
            isEmpty = false;
=======
        for (int i = 0; i < gridSizes.length; i += DIM) {
            final int width  = gridSizes[i  ];
            final int height = gridSizes[i+1];
            if (width != 0 || height != 0) {
                metadata.newGridRepresentation();
                metadata.setAxisName((short) 0, DimensionNameType.SAMPLE);
                metadata.setAxisName((short) 1, DimensionNameType.LINE);
                metadata.setAxisLength((short) 0, width);
                metadata.setAxisLength((short) 1, height);
            }
>>>>>>> e801ba42
        }
        /*
         * At this point we are done configuring he metadata builder. Creates the ISO 19115 metadata instance,
         * then continue adding some more specific metadata elements by ourself. For example information about
         * bands are splitted in 3 different AttributeGroups based on their grid size.
         */
        final DefaultMetadata result = metadata.build(false);
        if (result != null) {
            /*
             * If there is exactly one data identification (which is usually the case, unless the user has invoked the
             * read(BufferedReader) method many times), use the same identifier and date for the metadata as a whole.
             */
            final Identification id = singletonOrNull(result.getIdentificationInfo());
            if (id != null) {
                final Citation citation = id.getCitation();
                if (citation != null) {
                    result.setMetadataIdentifier(singletonOrNull(citation.getIdentifiers()));
                    result.setDateInfo(singleton(singletonOrNull(citation.getDates())));
                }
            }
            /*
             * Set information about all non-null bands. The bands are categorized in three groups:
             * PANCHROMATIC, REFLECTIVE and THERMAL. The group in which each band belong is encoded
             * in the BAND_GROUPS bitmask. The maximum number of groups is the same than the maximum
             * number of
             */
            final DefaultCoverageDescription content = (DefaultCoverageDescription) singletonOrNull(result.getContentInfo());
            if (content != null) {
                final DefaultAttributeGroup[] groups = new DefaultAttributeGroup[NUM_GROUPS];
                for (int i=0; i < bands.length; i++) {
                    final DefaultBand band = bands[i];
                    if (band != null) {
                        final int gi = (BAND_GROUPS >>> 2*i) & 3;
                        DefaultAttributeGroup group = groups[gi];
                        if (group == null) {
                            group = new DefaultAttributeGroup(CoverageContentType.PHYSICAL_MEASUREMENT, null);
                            content.getAttributeGroups().add(group);
                            groups[gi] = group;
                        }
                        group.getAttributes().add(band);
                    }
                }
            }
            result.setMetadataStandards(Citations.ISO_19115);
            result.freeze();
        }
        return result;
    }

    /**
     * Returns the filename to show in error messages, or a localized "unnamed" word if none.
     */
    private String getFilename() {
        return (filename != null) ? filename : Vocabulary.getResources(locale).getString(Vocabulary.Keys.Unnamed);
    }

    /**
     * Prepends the group name before the given key, if a group name exists.
     * This is used only for formatting warning messages.
     */
    private String toLongName(String key) {
        if (group != null) {
            key = group + ':' + key;
        }
        return key;
    }

    /**
     * Invoked when a non-fatal exception occurred while reading metadata. This method
     * sends a record to the registered listeners if any, or logs the record otherwise.
     */
    private void warning(String key, final BufferedReader reader ,final Exception e) {
        if (key != null) {
            String file = getFilename();
            if (reader instanceof LineNumberReader) {
                file = file + ":" + ((LineNumberReader) reader).getLineNumber();
            }
            key = errors().getString(Errors.Keys.CanNotReadPropertyInFile_2, toLongName(key), file);
        }
        listeners.warning(key, e);
    }

    /**
     * Returns the resources to use for formatting error messages.
     */
    private Errors errors() {
        return Errors.getResources(locale);
    }
}<|MERGE_RESOLUTION|>--- conflicted
+++ resolved
@@ -74,14 +74,8 @@
 import org.apache.sis.internal.jdk8.LocalDate;
 import org.apache.sis.internal.jdk8.OffsetDateTime;
 import org.apache.sis.internal.jdk8.OffsetTime;
-<<<<<<< HEAD
-import org.apache.sis.internal.jdk8.DateTimeParseException;
-import org.apache.sis.internal.jdk8.ChronoField;
-import org.opengis.metadata.acquisition.Context;
-=======
 import org.apache.sis.internal.jdk8.Temporal;
 import org.apache.sis.internal.jdk8.DateTimeException;
->>>>>>> e801ba42
 
 
 /**
@@ -116,40 +110,6 @@
     /**
      * Names of Landsat bands.
      *
-<<<<<<< HEAD
-     * @todo Move those information in a database after we implemented the {@code org.apache.sis.metadata.sql} package.
-     */
-    private static final DefaultAttributeGroup BANDS;
-    static {
-        final double[] wavelengths = {433, 482, 562, 655, 865, 1610, 2200, 590, 1375, 10800, 12000};
-        final String[] nameband = {
-            "Coastal Aerosol",                      //   433 nm
-            "Blue",                                 //   482 nm
-            "Green",                                //   562 nm
-            "Red",                                  //   655 nm
-            "Near-Infrared",                        //   865 nm
-            "Short Wavelength Infrared (SWIR) 1",   //  1610 nm
-            "Short Wavelength Infrared (SWIR) 2",   //  2200 nm
-            "Panchromatic",                         //   590 nm
-            "Cirrus",                               //  1375 nm
-            "Thermal Infrared Sensor (TIRS) 1",     // 10800 nm
-            "Thermal Infrared Sensor (TIRS) 2"      // 12000 nm
-        };
-        final DefaultBand[] bands = new DefaultBand[wavelengths.length];
-        final Unit<Length> nm = SI.MetricPrefix.NANO(SI.METRE);
-        for (int i = 0; i < bands.length; i++) {
-            final DefaultBand band = new DefaultBand();
-            band.setDescription(new SimpleInternationalString(nameband[i]));
-            band.setPeakResponse(wavelengths[i]);
-            band.setBoundUnits(nm);
-            bands[i] = band;
-        }
-        final DefaultAttributeGroup attributes = new DefaultAttributeGroup(CoverageContentType.PHYSICAL_MEASUREMENT, null);
-        attributes.setAttributes(Arrays.asList(bands));
-        attributes.freeze();
-        BANDS = attributes;
-    }
-=======
      * @see #bands
      * @see #band(int)
      */
@@ -166,7 +126,6 @@
         "Thermal Infrared Sensor (TIRS) 1",     // 10800 nm
         "Thermal Infrared Sensor (TIRS) 2"      // 12000 nm
     };
->>>>>>> e801ba42
 
     /**
      * Peak response wavelength for the Landsat bands, in nanometres.
@@ -970,12 +929,6 @@
         if (toBoundingBox(GEOGRAPHIC)) {
             metadata.addExtent(corners, GEOGRAPHIC);
         }
-<<<<<<< HEAD
-        value = getValue(ORIGIN);
-        if (value != null) {
-            identification.setCredits(singleton(value));
-            isEmpty = false;
-=======
         for (int i = 0; i < gridSizes.length; i += DIM) {
             final int width  = gridSizes[i  ];
             final int height = gridSizes[i+1];
@@ -986,7 +939,6 @@
                 metadata.setAxisLength((short) 0, width);
                 metadata.setAxisLength((short) 1, height);
             }
->>>>>>> e801ba42
         }
         /*
          * At this point we are done configuring he metadata builder. Creates the ISO 19115 metadata instance,
