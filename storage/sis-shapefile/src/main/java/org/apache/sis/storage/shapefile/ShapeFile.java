/*
 * Licensed to the Apache Software Foundation (ASF) under one or more
 * contributor license agreements.  See the NOTICE file distributed with
 * this work for additional information regarding copyright ownership.
 * The ASF licenses this file to You under the Apache License, Version 2.0
 * (the "License"); you may not use this file except in compliance with
 * the License.  You may obtain a copy of the License at
 *
 *     http://www.apache.org/licenses/LICENSE-2.0
 *
 * Unless required by applicable law or agreed to in writing, software
 * distributed under the License is distributed on an "AS IS" BASIS,
 * WITHOUT WARRANTIES OR CONDITIONS OF ANY KIND, either express or implied.
 * See the License for the specific language governing permissions and
 * limitations under the License.
 */
package org.apache.sis.storage.shapefile;

import java.io.IOException;
import java.nio.ByteOrder;
import java.nio.MappedByteBuffer;
import java.nio.channels.FileChannel;
import java.io.FileInputStream;
import java.util.HashMap;
import java.util.Map;
import java.util.Objects;
import java.text.MessageFormat;
import com.esri.core.geometry.Point;
import com.esri.core.geometry.Polygon;
import com.esri.core.geometry.Polyline;
import com.esri.core.geometry.Geometry;

import org.apache.sis.feature.DefaultFeatureType;
import org.apache.sis.feature.DefaultAttributeType;
import org.apache.sis.storage.DataStoreException;

// Branch-dependent imports
import org.opengis.feature.Feature;

/**
 * Provides a ShapeFile Reader.
 *
 * @author  Travis L. Pinney
 * @since   0.5
 * @version 0.5
 * @module
 *
 * @see <a href="http://www.esri.com/library/whitepapers/pdfs/shapefile.pdf">ESRI Shapefile Specification</a>
 * @see <a href="http://ulisse.elettra.trieste.it/services/doc/dbase/DBFstruct.htm">dBASE III File Structure</a>
 */
public class ShapeFile {
    /** Name of the Geometry field. */
    private static final String GEOMETRY_NAME = "geometry";

    /** File code. */
    public int FileCode; // big

    /** File length. */
    public int FileLength; // big // The value for file length is the total length of the file in 16-bit words

    /** File version. */
    public int Version; // little

    /** Shapefile type. */
    public ShapeTypeEnum ShapeType; // little

    /** X Min. */
    public double xmin; // little

    /** Y Min. */
    public double ymin; // little

    /** X Max. */
    public double xmax; // little

    /** Y Max. */
    public double ymax; // little

    /** Z Min. */
    public double zmin; // little

    /** Z Max. */
    public double zmax; // little

    /** M Min. */
    public double mmin; // little

    /** M Max. */
    public double mmax; // little

    /** Underlying databasefile content. */
    private Database dbf;

    /** Features existing in the shapefile. */
    public Map<Integer, Feature> FeatureMap = new HashMap<>();

    /**
     * Construct a Shapefile from a file.
     * @param shpfile file to read.
     * @throws IOException if the file cannot be opened.
     * @throws DataStoreException if the shapefile is not valid.
     */
    public ShapeFile(String shpfile) throws IOException, DataStoreException {
        Objects.requireNonNull(shpfile, "The shapefile to load cannot be null.");

        // Deduct database file name.
        StringBuilder b = new StringBuilder(shpfile);
        b.replace(shpfile.length() - 3, shpfile.length(), "dbf");

        dbf = new Database(b.toString());

        try (FileInputStream fis = new FileInputStream(shpfile); FileChannel fc = fis.getChannel();) {
            int fsize = (int) fc.size();
            MappedByteBuffer rf = fc.map(FileChannel.MapMode.READ_ONLY, 0, fsize);

            this.FileCode = rf.getInt();
            rf.getInt();
            rf.getInt();
            rf.getInt();
            rf.getInt();
            rf.getInt();
            this.FileLength = rf.getInt() * 2;

            rf.order(ByteOrder.LITTLE_ENDIAN);
            this.Version = rf.getInt();
            this.ShapeType = ShapeTypeEnum.get(rf.getInt());
            this.xmin = rf.getDouble();
            this.ymin = rf.getDouble();
            this.xmax = rf.getDouble();
            this.ymax = rf.getDouble();
            this.zmin = rf.getDouble();
            this.zmax = rf.getDouble();
            this.mmin = rf.getDouble();
            this.mmax = rf.getDouble();
            rf.order(ByteOrder.BIG_ENDIAN);

            dbf.loadDescriptor();
            final DefaultFeatureType featureType = getFeatureType(shpfile);

            dbf.getByteBuffer().get(); // should be 0d for field terminator
            loadFeatures(featureType, rf);
        } finally {
            dbf.close();
        }
    }

    /**
     * Returns the underlying database file.
     * @return Underlying database file.
     */
    public Database getDatabase() {
        return this.dbf;
    }

    /**
     * Returns the feature count of the shapefile.
     * @return Feature count.
     */
    public int getFeatureCount() {
        return this.dbf.getRecordCount();
    }

    /**
     * Load the features of a shapefile.
     * @param featureType Features descriptor.
     * @param rf byte buffer mapper.
     * @throws DataStoreException if a validation problem occurs.
     */
    private void loadFeatures(DefaultFeatureType featureType, MappedByteBuffer rf) throws DataStoreException {
        for (Integer i = 0; i < this.dbf.getRecordCount(); i++) {
            // insert points into some type of list
            int RecordNumber = rf.getInt();
            @SuppressWarnings("unused")
            int ContentLength = rf.getInt();

            rf.order(ByteOrder.LITTLE_ENDIAN);
            int iShapeType = rf.getInt();
            final Feature f = featureType.newInstance();

            ShapeTypeEnum type = ShapeTypeEnum.get(iShapeType);

            if (type == null)
                throw new DataStoreException(MessageFormat.format("The shapefile feature type {0} doesn''t match to any known feature type.", featureType));

            switch (type) {
            case Point:
                loadPointFeature(rf, f);
                break;

            case Polygon:
                loadPolygonFeature(rf, f);
                break;

            case PolyLine:
                loadPolylineFeature(rf, f);
                break;

            default:
                throw new DataStoreException("Unsupported shapefile type: " + iShapeType);
            }

            rf.order(ByteOrder.BIG_ENDIAN);
            // read in each Record and Populate the Feature

            dbf.loadRowIntoFeature(f);

            this.FeatureMap.put(RecordNumber, f);
        }
    }

    /**
     * Load point feature.
     * @param rf Byte buffer.
     * @param feature Feature to fill.
     */
    private void loadPointFeature(MappedByteBuffer rf, Feature feature) {
        double x = rf.getDouble();
        double y = rf.getDouble();
        Point pnt = new Point(x, y);
        feature.setPropertyValue(GEOMETRY_NAME, pnt);
    }

    /**
     * Load polygon feature.
     * @param rf Byte buffer.
     * @param feature Feature to fill.
     * @throws DataStoreException if the polygon cannot be handled.
     */
    private void loadPolygonFeature(MappedByteBuffer rf, Feature feature) throws DataStoreException {
        /* double xmin = */rf.getDouble();
        /* double ymin = */rf.getDouble();
        /* double xmax = */rf.getDouble();
        /* double ymax = */rf.getDouble();
        int NumParts = rf.getInt();
        int NumPoints = rf.getInt();

        if (NumParts > 1) {
            throw new DataStoreException("Polygons with multiple linear rings have not implemented yet.");
        }

        // read the one part
        @SuppressWarnings("unused")
        int Part = rf.getInt();
        Polygon poly = new Polygon();

        // create a line from the points
        double xpnt = rf.getDouble();
        double ypnt = rf.getDouble();
        // Point oldpnt = new Point(xpnt, ypnt);
        poly.startPath(xpnt, ypnt);

        for (int j = 0; j < NumPoints - 1; j++) {
            xpnt = rf.getDouble();
            ypnt = rf.getDouble();
            poly.lineTo(xpnt, ypnt);
        }

        feature.setPropertyValue(GEOMETRY_NAME, poly);
    }

    /**
     * Load polyline feature.
     * @param rf Byte buffer.
     * @param feature Feature to fill.
     */
    private void loadPolylineFeature(MappedByteBuffer rf, Feature feature) {
        /* double xmin = */rf.getDouble();
        /* double ymin = */rf.getDouble();
        /* double xmax = */rf.getDouble();
        /* double ymax = */rf.getDouble();

        int NumParts = rf.getInt();
        int NumPoints = rf.getInt();

        int[] NumPartArr = new int[NumParts + 1];

        for (int n = 0; n < NumParts; n++) {
            int idx = rf.getInt();
            NumPartArr[n] = idx;
        }
        NumPartArr[NumParts] = NumPoints;

        double xpnt, ypnt;
        Polyline ply = new Polyline();

        for (int m = 0; m < NumParts; m++) {
            xpnt = rf.getDouble();
            ypnt = rf.getDouble();
            ply.startPath(xpnt, ypnt);

            for (int j = NumPartArr[m]; j < NumPartArr[m + 1] - 1; j++) {
                xpnt = rf.getDouble();
                ypnt = rf.getDouble();
                ply.lineTo(xpnt, ypnt);
            }
        }

        feature.setPropertyValue(GEOMETRY_NAME, ply);
    }

    /**
     * Create a feature descriptor.
     * @param name Name of the field.
     * @return The feature type.
     */
    private DefaultFeatureType getFeatureType(final String name) {
        Objects.requireNonNull(name, "The feature name cannot be null.");

        final int n = dbf.getFieldsDescriptor().size();
        final DefaultAttributeType<?>[] attributes = new DefaultAttributeType<?>[n + 1];
<<<<<<< HEAD
        final Map<String,Object> properties = new HashMap<String,Object>(4);
        for (int i=0; i<n; i++) {
            properties.put(DefaultAttributeType.NAME_KEY, FDArray.get(i).getName());
            attributes[i] = new DefaultAttributeType<String>(properties, String.class, 1, 1, null);
=======
        final Map<String, Object> properties = new HashMap<>(4);

        // Load data field.
        for (int i = 0; i < n; i++) {
            properties.put(DefaultAttributeType.NAME_KEY, dbf.getFieldsDescriptor().get(i).getName());
            attributes[i] = new DefaultAttributeType<>(properties, String.class, 1, 1, null);
>>>>>>> 96f6a2e3
        }

        // Add geometry field.
        properties.put(DefaultAttributeType.NAME_KEY, GEOMETRY_NAME);
<<<<<<< HEAD
        attributes[n] = new DefaultAttributeType<Geometry>(properties, Geometry.class, 1, 1, null);
=======
        attributes[n] = new DefaultAttributeType<>(properties, Geometry.class, 1, 1, null);

        // Add name.
>>>>>>> 96f6a2e3
        properties.put(DefaultAttributeType.NAME_KEY, name);
        return new DefaultFeatureType(properties, false, null, attributes);
    }

    /**
     * @see java.lang.Object#toString()
     */
    @Override
    public String toString() {
        StringBuilder s = new StringBuilder();
        String lineSeparator = System.getProperty("line.separator", "\n");

        s.append("FileCode: ").append(FileCode).append(lineSeparator);
        s.append("FileLength: ").append(FileLength).append(lineSeparator);
        s.append("Version: ").append(Version).append(lineSeparator);
        s.append("ShapeType: ").append(ShapeType).append(lineSeparator);
        s.append("xmin: ").append(xmin).append(lineSeparator);
        s.append("ymin: ").append(ymin).append(lineSeparator);
        s.append("xmax: ").append(xmax).append(lineSeparator);
        s.append("ymax: ").append(ymax).append(lineSeparator);
        s.append("zmin: ").append(zmin).append(lineSeparator);
        s.append("zmax: ").append(zmax).append(lineSeparator);
        s.append("mmin: ").append(mmin).append(lineSeparator);
        s.append("mmax: ").append(mmax).append(lineSeparator);
        s.append("------------------------").append(lineSeparator);
        s.append(dbf.toString());

        return s.toString();
    }
}<|MERGE_RESOLUTION|>--- conflicted
+++ resolved
@@ -23,7 +23,6 @@
 import java.io.FileInputStream;
 import java.util.HashMap;
 import java.util.Map;
-import java.util.Objects;
 import java.text.MessageFormat;
 import com.esri.core.geometry.Point;
 import com.esri.core.geometry.Polygon;
@@ -35,6 +34,7 @@
 import org.apache.sis.storage.DataStoreException;
 
 // Branch-dependent imports
+import org.apache.sis.internal.jdk7.Objects;
 import org.opengis.feature.Feature;
 
 /**
@@ -92,7 +92,7 @@
     private Database dbf;
 
     /** Features existing in the shapefile. */
-    public Map<Integer, Feature> FeatureMap = new HashMap<>();
+    public Map<Integer, Feature> FeatureMap = new HashMap<Integer, Feature>();
 
     /**
      * Construct a Shapefile from a file.
@@ -109,7 +109,9 @@
 
         dbf = new Database(b.toString());
 
-        try (FileInputStream fis = new FileInputStream(shpfile); FileChannel fc = fis.getChannel();) {
+        FileInputStream fis = new FileInputStream(shpfile);
+        FileChannel fc = fis.getChannel();
+        try {
             int fsize = (int) fc.size();
             MappedByteBuffer rf = fc.map(FileChannel.MapMode.READ_ONLY, 0, fsize);
 
@@ -141,6 +143,8 @@
             loadFeatures(featureType, rf);
         } finally {
             dbf.close();
+            fc.close();
+            fis.close();
         }
     }
 
@@ -308,30 +312,19 @@
 
         final int n = dbf.getFieldsDescriptor().size();
         final DefaultAttributeType<?>[] attributes = new DefaultAttributeType<?>[n + 1];
-<<<<<<< HEAD
-        final Map<String,Object> properties = new HashMap<String,Object>(4);
-        for (int i=0; i<n; i++) {
-            properties.put(DefaultAttributeType.NAME_KEY, FDArray.get(i).getName());
-            attributes[i] = new DefaultAttributeType<String>(properties, String.class, 1, 1, null);
-=======
-        final Map<String, Object> properties = new HashMap<>(4);
+        final Map<String, Object> properties = new HashMap<String, Object>(4);
 
         // Load data field.
         for (int i = 0; i < n; i++) {
             properties.put(DefaultAttributeType.NAME_KEY, dbf.getFieldsDescriptor().get(i).getName());
-            attributes[i] = new DefaultAttributeType<>(properties, String.class, 1, 1, null);
->>>>>>> 96f6a2e3
+            attributes[i] = new DefaultAttributeType<String>(properties, String.class, 1, 1, null);
         }
 
         // Add geometry field.
         properties.put(DefaultAttributeType.NAME_KEY, GEOMETRY_NAME);
-<<<<<<< HEAD
         attributes[n] = new DefaultAttributeType<Geometry>(properties, Geometry.class, 1, 1, null);
-=======
-        attributes[n] = new DefaultAttributeType<>(properties, Geometry.class, 1, 1, null);
 
         // Add name.
->>>>>>> 96f6a2e3
         properties.put(DefaultAttributeType.NAME_KEY, name);
         return new DefaultFeatureType(properties, false, null, attributes);
     }
