--- conflicted
+++ resolved
@@ -111,13 +111,8 @@
         assertNull(expected.put("identificationInfo.citation.identifier.code", "crm_v1"));
         assertNull(expected.put("contentInfo.dimension.sequenceIdentifier",    "z"));
         super.testTHREDDS();
-<<<<<<< HEAD
         assertEquals("hierarchyLevel", new HashSet<ScopeCode>(Arrays.asList(ScopeCode.DATASET, ScopeCode.SERVICE)),
-                metadata.getHierarchyLevels());
-=======
-        assertEquals("hierarchyLevel", new HashSet<>(Arrays.asList(ScopeCode.DATASET, ScopeCode.SERVICE)),
-                new HashSet<>(metadata.getHierarchyLevels()));
->>>>>>> c764f17e
+                new HashSet<ScopeCode>(metadata.getHierarchyLevels()));
         /*
          * In the SIS case, the Metadata/Contact and Metadata/Identification/PointOfContact
          * proprties are not just equals - they are expected to be the exact same instance.
