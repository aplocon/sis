/*
 * Licensed to the Apache Software Foundation (ASF) under one or more
 * contributor license agreements.  See the NOTICE file distributed with
 * this work for additional information regarding copyright ownership.
 * The ASF licenses this file to You under the Apache License, Version 2.0
 * (the "License"); you may not use this file except in compliance with
 * the License.  You may obtain a copy of the License at
 *
 *     http://www.apache.org/licenses/LICENSE-2.0
 *
 * Unless required by applicable law or agreed to in writing, software
 * distributed under the License is distributed on an "AS IS" BASIS,
 * WITHOUT WARRANTIES OR CONDITIONS OF ANY KIND, either express or implied.
 * See the License for the specific language governing permissions and
 * limitations under the License.
 */
package org.apache.sis.internal.netcdf;

import java.util.Date;
import java.util.Map;
import java.util.HashMap;
import java.util.Iterator;
import java.io.IOException;
import java.lang.reflect.UndeclaredThrowableException;
import org.apache.sis.util.logging.EmptyWarningListeners;
import org.apache.sis.internal.netcdf.ucar.DecoderWrapper;
import org.apache.sis.internal.system.Modules;
import org.opengis.wrapper.netcdf.IOTestCase;
import ucar.nc2.dataset.NetcdfDataset;
import org.junit.AfterClass;

import static org.junit.Assert.*;


/**
 * Base class of NetCDF tests. Subclasses shall override the {@link #createDecoder(String)}.
 *
 * <p>This class is <strong>not</strong> thread safe - do not run subclasses in parallel.</p>
 *
 * @author  Martin Desruisseaux (Geomatys)
 * @since   0.3
 * @version 0.3
 * @module
 */
public abstract strictfp class TestCase extends IOTestCase {
    /**
     * A dummy list of listeners which can be given to the {@link Decoder} constructor.
     */
<<<<<<< HEAD
    public static EmptyWarningListeners<Decoder> LISTENERS =
            new EmptyWarningListeners<Decoder>(Modules.NETCDF);
=======
    public static EmptyWarningListeners<Decoder> LISTENERS = new EmptyWarningListeners<>(null, Modules.NETCDF);
>>>>>>> bdc23b36

    /**
     * The {@code searchPath} argument value to be given to the {@link Decoder#setSearchPath(String[])}
     * method when the decoder shall search only in global attributes.
     */
    private static final String[] GLOBAL = new String[1];

    /**
     * The decoders cached by {@link #selectDataset(String)}.
     */
    private static final Map<String,Decoder> DECODERS = new HashMap<String,Decoder>();

    /**
     * The decoder to test, which is set by {@link #selectDataset(String)}.
     * This field must be set before any {@code assert} method is invoked.
     */
    private Decoder decoder;

    /**
     * Creates a new test case.
     */
    protected TestCase() {
    }

    /**
     * Returns {@code true} if the given supplemental formats (THREDDS, HDF5) is supported.
     * The default implementation returns {@code true} since the UCAR library supports all
     * supplemental formats tested in this suite. Subclasses working only with the NetCDF
     * classic or 64-bits format can unconditionally returns {@code false}.
     *
     * @param  format Either {@code "THREDDS"} or {@code "HDF5"}.
     * @return {@code true} if the given supplemental format is supported.
     */
    protected boolean isSupplementalFormatSupported(final String format) {
        return true;
    }

    /**
     * Invoked when a new {@link Decoder} instance needs to be created for dataset of the given name.
     * The {@code name} parameter can be one of the following values:
     *
     * <ul>
     *   <li>{@link #THREDDS} for a NcML file.</li>
     *   <li>{@link #NCEP}    for a NetCDF binary file.</li>
     *   <li>{@link #CIP}     for a NetCDF binary file.</li>
     *   <li>{@link #LANDSAT} for a NetCDF binary file.</li>
     * </ul>
     *
     * The default implementation first delegates to {@link #open(String)}, then wraps the result
     * in a {@link DecoderWrapper}. We proceeded that way because the UCAR library is used as the
     * reference implementation. However subclasses can override if they want to test a different
     * library.
     *
     * @param  name The file name as one of the above-cited constants.
     * @return The decoder for the given name.
     * @throws IOException If an error occurred while opening the file.
     */
    protected Decoder createDecoder(final String name) throws IOException {
        return new DecoderWrapper(LISTENERS, new NetcdfDataset(open(name)));
    }

    /**
     * Selects the dataset to use for the tests. If a decoder for the given name has already been
     * opened, then this method returns that decoder. Otherwise a new decoder is created by a call
     * to {@link #createDecoder(String)}, then cached.
     *
     * <p>The {@linkplain Decoder#setSearchPath(String[]) search path} of the returned decoder
     * is initialized to the global attributes only.</p>
     *
     * @param  name The file name as one of the constants enumerated in the {@link #createDecoder(String)} method.
     * @return The decoder for the given name.
     * @throws IOException If an error occurred while opening the file.
     */
    protected final Decoder selectDataset(final String name) throws IOException {
        synchronized (DECODERS) { // Paranoiac safety, but should not be used in multi-threads environment.
            decoder = DECODERS.get(name);
            if (decoder == null) {
                decoder = createDecoder(name);
                assertNotNull(decoder);
                assertNull(DECODERS.put(name, decoder));
            }
            decoder.setSearchPath(GLOBAL);
            return decoder; // Reminder: Decoder instances are not thread-safe.
        }
    }

    /**
     * Invoked after all tests in a class have been executed.
     * This method closes all NetCDF files.
     *
     * @throws IOException If an error occurred while closing a file.
     */
    @AfterClass
    public static void closeAllDecoders() throws IOException {
        Throwable failure = null;
        synchronized (DECODERS) { // Paranoiac safety.
            final Iterator<Decoder> it = DECODERS.values().iterator();
            while (it.hasNext()) {
                final Decoder decoder = it.next();
                try {
                    decoder.close();
                } catch (Throwable e) {
                    if (failure == null) {
                        failure = e;
                    } else {
                        // On JDK7 branch: failure.addSuppressed(e);
                    }
                }
                it.remove();
            }
            assertTrue(DECODERS.isEmpty());
        }
        /*
         * If we failed to close a file, propagates the error
         * only after we have closed all other files.
         */
        if (failure != null) {
            if (failure instanceof IOException) {
                throw (IOException) failure;
            }
            if (failure instanceof RuntimeException) {
                throw (RuntimeException) failure;
            }
            if (failure instanceof Error) {
                throw (Error) failure;
            }
            throw new UndeclaredThrowableException(failure);
        }
    }

    /**
     * Asserts that the textual value of the named attribute is equals to the expected value.
     * The {@link #selectDataset(String)} method must be invoked at least once before this method.
     *
     * @param  expected      The expected attribute value.
     * @param  attributeName The name of the attribute to test.
     * @throws IOException   If an error occurred while reading the NetCDF file.
     */
    protected final void assertAttributeEquals(final String expected, final String attributeName) throws IOException {
        assertEquals(attributeName, expected, decoder.stringValue(attributeName));
    }

    /**
     * Asserts that the numeric value of the named attribute is equals to the expected value.
     * The {@link #selectDataset(String)} method must be invoked at least once before this method.
     *
     * @param  expected      The expected attribute value.
     * @param  attributeName The name of the attribute to test.
     * @throws IOException   If an error occurred while reading the NetCDF file.
     */
    protected final void assertAttributeEquals(final Number expected, final String attributeName) throws IOException {
        assertEquals(attributeName, expected, decoder.numericValue(attributeName));
    }

    /**
     * Asserts that the temporal value of the named attribute is equals to the expected value.
     * The {@link #selectDataset(String)} method must be invoked at least once before this method.
     *
     * @param  expected      The expected attribute value.
     * @param  attributeName The name of the attribute to test.
     * @throws IOException   If an error occurred while reading the NetCDF file.
     */
    protected final void assertAttributeEquals(final Date expected, final String attributeName) throws IOException {
        assertEquals(attributeName, expected, decoder.dateValue(attributeName));
    }
}<|MERGE_RESOLUTION|>--- conflicted
+++ resolved
@@ -46,12 +46,7 @@
     /**
      * A dummy list of listeners which can be given to the {@link Decoder} constructor.
      */
-<<<<<<< HEAD
-    public static EmptyWarningListeners<Decoder> LISTENERS =
-            new EmptyWarningListeners<Decoder>(Modules.NETCDF);
-=======
-    public static EmptyWarningListeners<Decoder> LISTENERS = new EmptyWarningListeners<>(null, Modules.NETCDF);
->>>>>>> bdc23b36
+    public static EmptyWarningListeners<Decoder> LISTENERS = new EmptyWarningListeners<Decoder>(null, Modules.NETCDF);
 
     /**
      * The {@code searchPath} argument value to be given to the {@link Decoder#setSearchPath(String[])}
