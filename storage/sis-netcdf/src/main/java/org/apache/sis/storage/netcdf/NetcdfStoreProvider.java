--- conflicted
+++ resolved
@@ -321,13 +321,8 @@
                     createFromUCAR = wrapper.getConstructor(parameterTypes);
                     parameterTypes[1] = String.class;
                     createFromPath = wrapper.getConstructor(parameterTypes);
-<<<<<<< HEAD
                 } catch (Exception e) { // (ReflectiveOperationException) on JDK7 branch.
-                    throw new AssertionError(e); // Should never happen (shall be verified by the JUnit tests).
-=======
-                } catch (ReflectiveOperationException e) {
                     throw new AssertionError(e);        // Should never happen (shall be verified by the JUnit tests).
->>>>>>> 6e941010
                 }
             }
         }
