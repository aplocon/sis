--- conflicted
+++ resolved
@@ -117,14 +117,9 @@
                 "    Parameter[“src_semi_minor”, 6356515.0],\n" +
                 "    Parameter[“Semi-major axis length difference”, -112.2],\n" +
                 "    Parameter[“Flattening difference”, -5.4738838833299144E-5],\n" +
-<<<<<<< HEAD
-                "    ParameterFile[“Geocentric translations file”, “\\E.*\\W\\Q" +
+                "    ParameterFile[“Geocentric translation file”, “\\E.*\\W\\Q" +
                                    FranceGeocentricInterpolationTest.TEST_FILE + "”, Id[“EPSG”, 8727],\n" +
                 "      Remark[“\\E.*\\Q”]],\n" +
-=======
-                "    ParameterFile[“Geocentric translation file”, “\\E.*\\W\\Q" +
-                                   FranceGeocentricInterpolationTest.TEST_FILE + "”, Id[“EPSG”, 8727]],\n" +
->>>>>>> 2a1adf2b
                 "    Parameter[“dim”, 2]],\n" +
                 "  Param_MT[“Affine parametric transformation”,\n" +
                 "    Parameter[“A0”, 57.29577951308232, Id[“EPSG”, 8623]],\n" +      // Radians to degrees conversion
