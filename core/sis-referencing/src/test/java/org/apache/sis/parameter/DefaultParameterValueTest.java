--- conflicted
+++ resolved
@@ -603,11 +603,7 @@
     @Test
     @DependsOnMethod("testWKT")
     public void testIdentifiedParameterWKT() {
-<<<<<<< HEAD
-        final Watcher<Double> parameter = new Watcher<Double>(DefaultParameterDescriptorTest.createEPSG("A0", Constants.A0));
-=======
-        final Watcher<Double> parameter = new Watcher<>(DefaultParameterDescriptorTest.createEPSG("A0", Constants.EPSG_A0));
->>>>>>> a082672d
+        final Watcher<Double> parameter = new Watcher<Double>(DefaultParameterDescriptorTest.createEPSG("A0", Constants.EPSG_A0));
         assertWktEquals("Parameter[“A0”, null, Id[“EPSG”, 8623]]", parameter);
     }
 }