/*
 * Licensed to the Apache Software Foundation (ASF) under one or more
 * contributor license agreements.  See the NOTICE file distributed with
 * this work for additional information regarding copyright ownership.
 * The ASF licenses this file to You under the Apache License, Version 2.0
 * (the "License"); you may not use this file except in compliance with
 * the License.  You may obtain a copy of the License at
 *
 *     http://www.apache.org/licenses/LICENSE-2.0
 *
 * Unless required by applicable law or agreed to in writing, software
 * distributed under the License is distributed on an "AS IS" BASIS,
 * WITHOUT WARRANTIES OR CONDITIONS OF ANY KIND, either express or implied.
 * See the License for the specific language governing permissions and
 * limitations under the License.
 */
package org.apache.sis.referencing.operation;

import java.util.Map;
import java.util.HashMap;
import org.opengis.metadata.Identifier;
import org.opengis.parameter.ParameterDescriptorGroup;
import org.opengis.referencing.ReferenceIdentifier;
import org.opengis.referencing.operation.OperationMethod;
import org.apache.sis.io.wkt.Convention;
import org.apache.sis.util.ComparisonMode;
import org.apache.sis.metadata.iso.ImmutableIdentifier;
import org.apache.sis.metadata.iso.citation.DefaultCitation;
import org.apache.sis.metadata.iso.citation.HardCodedCitations;
import org.apache.sis.parameter.DefaultParameterDescriptorGroup;
import org.apache.sis.test.DependsOnMethod;
import org.apache.sis.test.DependsOn;
import org.apache.sis.test.TestCase;
import org.junit.Test;

import static org.apache.sis.test.ReferencingAssert.*;


/**
 * Tests {@link DefaultOperationMethod}.
 *
 * @author  Martin Desruisseaux (Geomatys)
 * @version 0.5
 * @since   0.6
 * @module
 */
@DependsOn({
    DefaultFormulaTest.class,
    org.apache.sis.referencing.AbstractIdentifiedObjectTest.class
})
public final strictfp class DefaultOperationMethodTest extends TestCase {
    /**
     * Creates a new two-dimensional operation method for an operation of the given name and identifier.
     *
     * @param  method     The operation name (example: "Mercator (variant A)").
     * @param  identifier The EPSG numeric identifier (example: "9804").
     * @param  formula    Formula citation (example: "EPSG guidance note #7-2").
     * @param  dimension  The number of input and output dimension.
     * @return The operation method.
     */
    private static DefaultOperationMethod create(final String method, final String identifier, final String formula,
            final Integer dimension)
    {
        final Map<String,Object> properties = new HashMap<String,Object>(8);
        assertNull(properties.put(OperationMethod.NAME_KEY, method));
<<<<<<< HEAD
        assertNull(properties.put(ReferenceIdentifier.CODESPACE_KEY, "EPSG"));
        assertNull(properties.put(Identifier.AUTHORITY_KEY, HardCodedCitations.OGP));
=======
        assertNull(properties.put(Identifier.CODESPACE_KEY, "EPSG"));
        assertNull(properties.put(Identifier.AUTHORITY_KEY, HardCodedCitations.IOGP));
>>>>>>> 27eb42b4
        /*
         * The parameter group for a Mercator projection is actually not empty, but it is not the purpose of
         * this class to test DefaultParameterDescriptorGroup. So we use an empty group of parameters here.
         */
        final ParameterDescriptorGroup parameters = new DefaultParameterDescriptorGroup(properties, 1, 1);
        /*
         * NAME_KEY share the same Identifier instance for saving a little bit of memory.
         * Then define the other properties to be given to OperationMethod.
         */
        assertNotNull(properties.put(OperationMethod.NAME_KEY, parameters.getName()));
        assertNull(properties.put(OperationMethod.IDENTIFIERS_KEY, new ImmutableIdentifier(HardCodedCitations.IOGP, "EPSG", identifier)));
        assertNull(properties.put(OperationMethod.FORMULA_KEY, new DefaultCitation(formula)));
        return new DefaultOperationMethod(properties, dimension, dimension, parameters);
    }

    /**
     * Tests the {@link DefaultOperationMethod#DefaultOperationMethod(Map)} constructor.
     */
    @Test
    public void testConstruction() {
        final OperationMethod method = create("Mercator (variant A)", "9804", "EPSG guidance note #7-2", 2);
        assertEpsgIdentifierEquals("Mercator (variant A)", method.getName());
        assertEpsgIdentifierEquals(9804, method.getIdentifiers());
        assertEquals("formula", "EPSG guidance note #7-2", method.getFormula().getCitation().getTitle().toString());
        assertEquals("sourceDimensions", Integer.valueOf(2), method.getSourceDimensions());
        assertEquals("targetDimensions", Integer.valueOf(2), method.getTargetDimensions());
    }

    /**
     * Tests {@link DefaultOperationMethod#equals(Object, ComparisonMode)}.
     */
    @Test
    public void testEquals() {
        final Integer dim = 2;
        final DefaultOperationMethod m1 = create("Mercator (variant A)", "9804", "EPSG guidance note #7-2",   dim);
        final DefaultOperationMethod m2 = create("Mercator (variant A)", "9804", "E = FE + a*ko(lon - lonO)", dim);
        assertFalse ("STRICT",          m1.equals(m2, ComparisonMode.STRICT));
        assertFalse ("BY_CONTRACT",     m1.equals(m2, ComparisonMode.BY_CONTRACT));
        assertTrue  ("IGNORE_METADATA", m1.equals(m2, ComparisonMode.IGNORE_METADATA));
        assertEquals("Hash code should ignore metadata.", m1.hashCode(), m2.hashCode());

        final DefaultOperationMethod m3 = create("Mercator (variant B)", "9805", "EPSG guidance note #7-2", dim);
        final DefaultOperationMethod m4 = create("mercator (variant b)", "9805", "EPSG guidance note #7-2", dim);
        assertFalse("IGNORE_METADATA", m1.equals(m3, ComparisonMode.IGNORE_METADATA));
        assertTrue ("IGNORE_METADATA", m3.equals(m4, ComparisonMode.IGNORE_METADATA));
        assertFalse("BY_CONTRACT",     m3.equals(m4, ComparisonMode.BY_CONTRACT));
    }

    /**
     * Tests {@link DefaultOperationMethod#redimension(OperationMethod, Integer, Integer)}.
     */
    @Test
    @DependsOnMethod({"testConstruction", "testEquals"})
    public void testRedimension() {
        final OperationMethod method = create("Affine geometric transformation", "9623", "EPSG guidance note #7-2", null);
        OperationMethod other = DefaultOperationMethod.redimension(method, 2, 2);
        assertSame(other, DefaultOperationMethod.redimension(other, 2, 2));
        assertNotSame(method, other);
        assertFalse(method.equals(other));
        assertEquals("sourceDimensions", Integer.valueOf(2), other.getSourceDimensions());
        assertEquals("targetDimensions", Integer.valueOf(2), other.getTargetDimensions());

        other = DefaultOperationMethod.redimension(method, 2, 3);
        assertSame(other, DefaultOperationMethod.redimension(other, 2, 3));
        assertNotSame(method, other);
        assertFalse(method.equals(other));
        assertEquals("sourceDimensions", Integer.valueOf(2), other.getSourceDimensions());
        assertEquals("targetDimensions", Integer.valueOf(3), other.getTargetDimensions());

        other = DefaultOperationMethod.redimension(method, 3, 2);
        assertSame(other, DefaultOperationMethod.redimension(other, 3, 2));
        assertNotSame(method, other);
        assertFalse(method.equals(other));
        assertEquals("sourceDimensions", Integer.valueOf(3), other.getSourceDimensions());
        assertEquals("targetDimensions", Integer.valueOf(2), other.getTargetDimensions());

        try {
            DefaultOperationMethod.redimension(other, 3, 3);
            fail("Should not have accepted to change non-null dimensions.");
        } catch (IllegalArgumentException e) {
            final String message = e.getLocalizedMessage();
            assertTrue(message, message.contains("Affine geometric transformation"));
        }
    }

    /**
     * Tests {@link DefaultOperationMethod#toWKT()}.
     */
    @Test
    @DependsOnMethod("testConstruction")
    public void testWKT() {
        final OperationMethod method = create("Mercator (variant A)", "9804", "EPSG guidance note #7-2", 2);
        assertWktEquals("Method[“Mercator (variant A)”, Id[“EPSG”, 9804, Citation[“IOGP”], URI[“urn:ogc:def:method:EPSG::9804”]]]", method);
        assertWktEquals(Convention.WKT1, "PROJECTION[“Mercator (variant A)”, AUTHORITY[“EPSG”, “9804”]]", method);
    }
}<|MERGE_RESOLUTION|>--- conflicted
+++ resolved
@@ -63,13 +63,8 @@
     {
         final Map<String,Object> properties = new HashMap<String,Object>(8);
         assertNull(properties.put(OperationMethod.NAME_KEY, method));
-<<<<<<< HEAD
         assertNull(properties.put(ReferenceIdentifier.CODESPACE_KEY, "EPSG"));
-        assertNull(properties.put(Identifier.AUTHORITY_KEY, HardCodedCitations.OGP));
-=======
-        assertNull(properties.put(Identifier.CODESPACE_KEY, "EPSG"));
         assertNull(properties.put(Identifier.AUTHORITY_KEY, HardCodedCitations.IOGP));
->>>>>>> 27eb42b4
         /*
          * The parameter group for a Mercator projection is actually not empty, but it is not the purpose of
          * this class to test DefaultParameterDescriptorGroup. So we use an empty group of parameters here.
