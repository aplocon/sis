--- conflicted
+++ resolved
@@ -147,13 +147,8 @@
     public static DefaultParameterDescriptor<Double> createEPSG(final String name, final short code) {
         final Map<String, Object> properties = properties(name);
         assertNull(properties.put(DefaultParameterDescriptor.IDENTIFIERS_KEY,
-<<<<<<< HEAD
-                new ImmutableIdentifier(HardCodedCitations.IOGP, Constants.EPSG, Short.toString(code))));
+                new ImmutableIdentifier(Citations.EPSG, Constants.EPSG, Short.toString(code))));
         return new DefaultParameterDescriptor<Double>(properties, 0, 1, Double.class, null, null, null);
-=======
-                new ImmutableIdentifier(Citations.EPSG, Constants.EPSG, Short.toString(code))));
-        return new DefaultParameterDescriptor<>(properties, 0, 1, Double.class, null, null, null);
->>>>>>> 95238d51
     }
 
     /**
