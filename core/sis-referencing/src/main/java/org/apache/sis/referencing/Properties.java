/*
 * Licensed to the Apache Software Foundation (ASF) under one or more
 * contributor license agreements.  See the NOTICE file distributed with
 * this work for additional information regarding copyright ownership.
 * The ASF licenses this file to You under the Apache License, Version 2.0
 * (the "License"); you may not use this file except in compliance with
 * the License.  You may obtain a copy of the License at
 *
 *     http://www.apache.org/licenses/LICENSE-2.0
 *
 * Unless required by applicable law or agreed to in writing, software
 * distributed under the License is distributed on an "AS IS" BASIS,
 * WITHOUT WARRANTIES OR CONDITIONS OF ANY KIND, either express or implied.
 * See the License for the specific language governing permissions and
 * limitations under the License.
 */
package org.apache.sis.referencing;

import java.util.Map;
import java.util.HashMap;
import java.util.Collection;
import java.io.Serializable;
import org.opengis.util.GenericName;
import org.opengis.referencing.datum.Datum;
import org.opengis.referencing.ReferenceSystem;
import org.opengis.referencing.IdentifiedObject;
import org.opengis.referencing.ReferenceIdentifier;
import org.opengis.referencing.operation.CoordinateOperation;
import org.opengis.metadata.quality.PositionalAccuracy;
import org.apache.sis.internal.util.AbstractMap;


/**
 * An immutable map fetching all properties from the specified identified object.
 * Calls to {@code get} methods are forwarded to the appropriate {@link IdentifiedObject} method.
 * This map does not contain null value. Collections are converted to arrays.
 *
 * <p>This map is read-only. Whether it is serializable, immutable or thread-safe depends if the
 * underlying {@code IdentifiedObject} instance is itself serializable, immutable or thread-safe.</p>
 *
 * @author  Martin Desruisseaux (IRD)
 * @since   0.4
 * @version 0.4
 * @module
 */
final class Properties extends AbstractMap<String,Object> implements Serializable {
    /**
     * For cross-version compatibility.
     */
    private static final long serialVersionUID = 6391635771714311314L;

    /**
     * The keys to search for. The index of each element in this array must matches the index searched
     * by {@link #getAt(IdentifiedObject, int)}. In other words, this array performs the reverse mapping
     * of {@link #INDICES}.
     */
    private static final String[] KEYS = {
        /*[0]*/ IdentifiedObject    .NAME_KEY,
        /*[1]*/ IdentifiedObject    .IDENTIFIERS_KEY,
        /*[2]*/ IdentifiedObject    .ALIAS_KEY,
        /*[3]*/ IdentifiedObject    .REMARKS_KEY,
        /*[4]*/ CoordinateOperation .SCOPE_KEY,              // same in Datum and ReferenceSystem
        /*[5]*/ CoordinateOperation .DOMAIN_OF_VALIDITY_KEY, // same in Datum and ReferenceSystem
        /*[6]*/ CoordinateOperation .OPERATION_VERSION_KEY,
        /*[7]*/ CoordinateOperation .COORDINATE_OPERATION_ACCURACY_KEY

        /*
         * The current implementation does not look for minimum and maximum values in ParameterDescriptor
         * and CoordinateSystemAxis, because their interpretation depends on the unit of measurement.
         * Including those properties in this map causes more harm than good.
         */
    };

    /**
     * The mapping from key names to the index expected by the {@link #getAt(IdentifiedObject, int)} method.
     * This map shall not be modified after construction (for multi-thread safety without synchronization).
     */
    private static final Map<String,Integer> INDICES = new HashMap<String,Integer>(16);
    static {
        for (int i=0; i<KEYS.length; i++) {
            if (INDICES.put(KEYS[i], i) != null) {
                throw new AssertionError(i);
            }
        }
    }

    /**
     * The object where all properties come from.
     */
    final IdentifiedObject object;

    /**
     * The bitmask of properties to exclude.
     */
    final int excludeMask;

    /**
     * Creates new properties from the specified identified object.
     */
    Properties(final IdentifiedObject object, final String[] excludes) {
        this.object = object;
        int excludeMask = 0;
        for (final String exclude : excludes) {
            final Integer i = INDICES.get(exclude);
            if (i != null) {
                excludeMask |= (1 << i);
            }
        }
        this.excludeMask = excludeMask;
    }

    /**
     * Returns the value to which this map maps the specified index.
     * Returns null if the map contains no mapping for the given index.
     *
     * @param key The property index, as one of the values in the {@link #INDICES} map.
     */
    final Object getAt(final int key) {
        if ((excludeMask & (1 << key)) == 0) {
            switch (key) {
                case 0: {   // NAME_KEY
                    return object.getName();
                }
<<<<<<< HEAD
                case 1: {
                    final Collection<ReferenceIdentifier> c = object.getIdentifiers();
=======
                case 1: {   // IDENTIFIERS_KEY
                    final Collection<Identifier> c = object.getIdentifiers();
>>>>>>> 4432e053
                    if (c != null) {
                        final int size = c.size();
                        if (size != 0) {
                            return c.toArray(new ReferenceIdentifier[size]);
                        }
                    }
                    break;
                }
                case 2: {   // ALIAS_KEY
                    final Collection<GenericName> c = object.getAlias();
                    if (c != null) {
                        final int size = c.size();
                        if (size != 0) {
                            return c.toArray(new GenericName[size]);
                        }
                    }
                    break;
                }
                case 3: {   // REMARKS_KEY
                    return object.getRemarks();
                }
                case 4: {   // SCOPE_KEY
                    if (object instanceof ReferenceSystem) {
                        return ((ReferenceSystem) object).getScope();
                    } else if (object instanceof Datum) {
                        return ((Datum) object).getScope();
                    } else if (object instanceof CoordinateOperation) {
                        return ((CoordinateOperation) object).getScope();
                    }
                    break;
                }
                case 5: {   // DOMAIN_OF_VALIDITY_KEY
                    if (object instanceof ReferenceSystem) {
                        return ((ReferenceSystem) object).getDomainOfValidity();
                    } else if (object instanceof Datum) {
                        return ((Datum) object).getDomainOfValidity();
                    } else if (object instanceof CoordinateOperation) {
                        return ((CoordinateOperation) object).getDomainOfValidity();
                    }
                    break;
                }
                case 6: {   // OPERATION_VERSION_KEY
                    if (object instanceof CoordinateOperation) {
                        return ((CoordinateOperation) object).getOperationVersion();
                    }
                    break;
                }
                case 7: {   // COORDINATE_OPERATION_ACCURACY_KEY
                    if (object instanceof CoordinateOperation) {
                        final Collection<PositionalAccuracy> c = ((CoordinateOperation) object).getCoordinateOperationAccuracy();
                        if (c != null) {
                            final int size = c.size();
                            if (size != 0) {
                                return c.toArray(new PositionalAccuracy[size]);
                            }
                        }
                    }
                    break;
                }
                default: throw new AssertionError(key);
            }
        }
        return null;
    }

    /**
     * Returns {@code false} if this map contains at least one element, or {@code true} otherwise.
     */
    @Override
    public boolean isEmpty() {
        for (int i=0; i<KEYS.length; i++) {
            if (getAt(i) != null) {
                return false;
            }
        }
        return true;
    }

    /**
     * Returns the number of non-null properties in this map.
     */
    @Override
    public int size() {
        int n = 0;
        for (int i=0; i<KEYS.length; i++) {
            if (getAt(i) != null) {
                n++;
            }
        }
        return n;
    }

    /**
     * Returns the value to which this map maps the specified key.
     * Returns {@code null} if the map contains no mapping for this key.
     */
    @Override
    public Object get(final Object key) {
        final Integer i = INDICES.get(key);
        return (i != null) ? getAt(i) : null;
    }

    /**
     * Iterates over the {@link #KEYS}, returning only the entry having a non-null value.
     */
    @Override
    protected EntryIterator<String,Object> entryIterator() {
        return new EntryIterator<String,Object>() {
            /**
             * Index of the next element to inspect.
             */
            private int nextIndex;

            /**
             * Index of the value to be returned by {@link #next()}, or {@code null} if not yet computed.
             */
            private Object value;

            /**
             * Returns {@code true} if there is a value to return.
             */
            @Override
            protected boolean next() {
                while (nextIndex < KEYS.length) {
                    value = getAt(nextIndex++);
                    if (value != null) {
                        return true;
                    }
                }
                return false;
            }

            /**
             * Returns the key at the current position.
             */
            @Override
            protected String getKey() {
                return KEYS[nextIndex - 1];
            }

            /**
             * Returns the value at the current position.
             */
            @Override
            protected Object getValue() {
                return value;
            }
        };
    }
}<|MERGE_RESOLUTION|>--- conflicted
+++ resolved
@@ -121,13 +121,8 @@
                 case 0: {   // NAME_KEY
                     return object.getName();
                 }
-<<<<<<< HEAD
-                case 1: {
+                case 1: {   // IDENTIFIERS_KEY
                     final Collection<ReferenceIdentifier> c = object.getIdentifiers();
-=======
-                case 1: {   // IDENTIFIERS_KEY
-                    final Collection<Identifier> c = object.getIdentifiers();
->>>>>>> 4432e053
                     if (c != null) {
                         final int size = c.size();
                         if (size != 0) {
