/*
 * Licensed to the Apache Software Foundation (ASF) under one or more
 * contributor license agreements.  See the NOTICE file distributed with
 * this work for additional information regarding copyright ownership.
 * The ASF licenses this file to You under the Apache License, Version 2.0
 * (the "License"); you may not use this file except in compliance with
 * the License.  You may obtain a copy of the License at
 *
 *     http://www.apache.org/licenses/LICENSE-2.0
 *
 * Unless required by applicable law or agreed to in writing, software
 * distributed under the License is distributed on an "AS IS" BASIS,
 * WITHOUT WARRANTIES OR CONDITIONS OF ANY KIND, either express or implied.
 * See the License for the specific language governing permissions and
 * limitations under the License.
 */
package org.apache.sis.internal.referencing.provider;

import java.util.Collections;
import java.util.Locale;
import java.util.NoSuchElementException;
import java.util.StringTokenizer;
import java.util.logging.Level;
import java.util.logging.LogRecord;
import java.io.BufferedReader;
import java.io.EOFException;
import java.io.IOException;
import java.nio.file.Path;
import java.nio.file.Paths;
import javax.xml.bind.annotation.XmlTransient;
import javax.measure.quantity.Angle;
import javax.measure.quantity.Length;
import org.opengis.parameter.ParameterValueGroup;
import org.opengis.parameter.ParameterDescriptor;
import org.opengis.parameter.ParameterDescriptorGroup;
import org.opengis.parameter.ParameterNotFoundException;
import org.opengis.parameter.InvalidParameterValueException;
import org.opengis.referencing.datum.Ellipsoid;
import org.opengis.referencing.operation.MathTransform;
import org.opengis.referencing.operation.MathTransformFactory;
import org.opengis.referencing.operation.NoninvertibleTransformException;
import org.opengis.util.FactoryException;
import org.apache.sis.internal.system.Loggers;
import org.apache.sis.internal.system.DataDirectory;
import org.apache.sis.internal.referencing.NilReferencingObject;
import org.apache.sis.parameter.ParameterBuilder;
import org.apache.sis.parameter.Parameters;
import org.apache.sis.measure.Units;
import org.apache.sis.util.CharSequences;
import org.apache.sis.util.logging.Logging;
import org.apache.sis.util.resources.Errors;
import org.apache.sis.util.collection.Cache;
import org.apache.sis.referencing.CommonCRS;
import org.apache.sis.referencing.datum.DefaultEllipsoid;
import org.apache.sis.referencing.operation.transform.InterpolatedGeocentricTransform;

import static java.lang.Float.parseFloat;

// Branch-specific imports
import org.apache.sis.internal.jdk8.JDK8;


/**
 * The provider for <cite>"France geocentric interpolation"</cite> (ESPG:9655).
 * This operation requires a grid file provided by the French mapping agency.
 *
 * <p><b>Source:</b> IGN document {@code NTG_88.pdf},
 * <cite>"Grille de paramètres de transformation de coordonnées"</cite>
 * at <a href="http://www.ign.fr">http://www.ign.fr</a>.</p>
 *
 * In principle, this operation method is designed specifically for the French mapping
 * (e.g. EPSG:1053 <cite>"NTF to RGF93 (1)"</cite>) using the following hard-coded parameters:
 * <ul>
 *   <li>Source ellipsoid: Clarke 1880</li>
 *   <li>Target ellipsoid: RGF93</li>
 *   <li>Initial X-axis translation: {@value #TX} (sign reversed)</li>
 *   <li>Initial Y-axis translation: {@value #TY} (sign reversed)</li>
 *   <li>Initial Z-axis translation: {@value #TZ} (sign reversed)</li>
 * </ul>
 *
 * However the Apache SIS implementation is designed in such a way that this operation method
 * could be used for other areas.
 *
 * @author  Simon Reynard (Geomatys)
 * @author  Martin Desruisseaux (Geomatys)
 * @version 0.8
 * @since   0.7
 * @module
 */
@XmlTransient
public class FranceGeocentricInterpolation extends GeodeticOperation {
    /**
     * Serial number for inter-operability with different versions.
     */
    private static final long serialVersionUID = -4707304160205218546L;

    /**
     * Geocentric translation parameters to use as a first guess before to use the grid in France.
     * The values of those parameters are specified by the NTG_88 document and apply only for France.
     * If the geocentric interpolation is used for other area, other parameter values will be needed.
     *
     * <p>The values used by SIS are from source (RGF93) to target (NTF). This is the opposite of the
     * direction defined in NTG_88. Consequently the signs need to be the opposite of NTG_88 values.</p>
     */
    public static final double TX = 168, TY = 60, TZ = -320;

    /**
     * Precision of offset values in the grid file. The "GR3DF97A.txt" file uses a precision of 0.001.
     * But we define here one more digit in case a user gives a more accurate grid.
     *
     * Note that value of {@code ulp((float) max(|TX|, |TY|, |TZ|))} is about 3E-5. Consequently the
     * value of {@code PRECISION} should not be lower than 1E-4 (assuming that we want a power of 10).
     */
    static final double PRECISION = 0.0001;

    /**
     * Accuracies of offset values. Accuracies in GR3D files are defined by standard-deviations rounded
     * to integer values. The mapping given in NTG_88 document is:
     *
     *   01 =  5 cm,
     *   02 = 10 cm,
     *   03 = 20 cm,
     *   04 = 50 cm and
     *   99 &gt; 1 m.
     */
    private static final double[] ACCURACY = {0.05, 0.1, 0.2, 0.5, 1};

    /**
     * The keyword expected at the beginning of every lines in the header.
     */
    private static final String HEADER = "GR3D";

    /**
     * Name of the default grid file, as mentioned in the NTG_88 document.
     * We use the 5 first characters ({@code "gr3df"}) as a sentinel value for French grid file.
     *
     * @see #isRecognized(Path)
     */
    private static final String DEFAULT = "gr3df97a.txt";

    /**
     * The operation parameter descriptor for the <cite>Geocentric translation file</cite> parameter value.
     */
    public static final ParameterDescriptor<Path> FILE;

    /**
     * The group of all parameters expected by this coordinate operation. The only parameter formally defined by EPSG
     * is {@link #FILE}. All other parameters have been taken from {@link Molodensky} since geocentric interpolations
     * can be though as a Molodensky operations with non-constant (ΔX, ΔY, ΔZ) geocentric translation terms.
     */
    public static final ParameterDescriptorGroup PARAMETERS;
    static {
        final ParameterBuilder builder = builder();
        FILE = builder
                .addIdentifier("8727")
                .addName("Geocentric translation file")
                .create(Path.class, Paths.get(DEFAULT));
        PARAMETERS = builder
                .addIdentifier("9655")
                .addName("France geocentric interpolation")
                .createGroup(Molodensky.DIMENSION,              // Not an EPSG parameter.
                             Molodensky.SRC_SEMI_MAJOR,
                             Molodensky.SRC_SEMI_MINOR,
                             Molodensky.TGT_SEMI_MAJOR,
                             Molodensky.TGT_SEMI_MINOR,
                             FILE);
    }

    /**
     * Constructs a provider.
     */
    @SuppressWarnings("ThisEscapedInObjectConstruction")
    public FranceGeocentricInterpolation() {
        this(2, 2, PARAMETERS, new FranceGeocentricInterpolation[4]);
        redimensioned[0] = this;
        redimensioned[1] = new FranceGeocentricInterpolation(2, 3, PARAMETERS, redimensioned);
        redimensioned[2] = new FranceGeocentricInterpolation(3, 2, PARAMETERS, redimensioned);
        redimensioned[3] = new FranceGeocentricInterpolation(3, 3, PARAMETERS, redimensioned);
    }

    /**
     * Constructs a provider for the given number of dimensions.
     *
     * @param sourceDimensions  number of dimensions in the source CRS of this operation method.
     * @param targetDimensions  number of dimensions in the target CRS of this operation method.
     * @param parameters        description of parameters expected by this operation.
     * @param redimensioned     providers for all combinations between 2D and 3D cases, or {@code null}.
     */
    FranceGeocentricInterpolation(final int sourceDimensions,
                                  final int targetDimensions,
                                  final ParameterDescriptorGroup parameters,
                                  final GeodeticOperation[] redimensioned)
    {
        super(sourceDimensions, targetDimensions, parameters, redimensioned);
    }

    /**
     * Returns {@code true} if the given path seems to be a grid published by the French mapping agency for France.
     * In principle this <cite>"France geocentric interpolation"</cite> is designed specifically for use with the
     * {@code "gr3df97a.txt"} grid, but in fact the Apache SIS implementation should be flexible enough for use
     * with other area.
     *
     * @param  file  the grid file.
     * @return {@code true} if the given file looks like a fie from the French mapping agency.
     */
    public static boolean isRecognized(final Path file) {
        return file.getFileName().toString().regionMatches(true, 0, DEFAULT, 0, 5);
    }

    /**
     * The inverse of {@code FranceGeocentricInterpolation} is a different operation.
     *
     * @return {@code false}.
     */
    @Override
    public final boolean isInvertible() {
        return false;
    }

    /**
     * Notifies {@code DefaultMathTransformFactory} that map projections require values for the
     * {@code "src_semi_major"}, {@code "src_semi_minor"} , {@code "tgt_semi_major"} and
     * {@code "tgt_semi_minor"} parameters.
     *
     * @return 3, meaning that the operation requires source and target ellipsoids.
     */
    @Override
    public int getEllipsoidsMask() {
        return 3;
    }

    /**
     * Creates the source or the target ellipsoid. This is a temporary ellipsoid
     * used only at {@link InterpolatedGeocentricTransform} time, then discarded.
     *
     * @param  values     the parameter group from which to get the axis lengths.
     * @param  semiMajor  the descriptor for locating the semi-major axis parameter.
     * @param  semiMinor  the descriptor for locating the semi-minor axis parameter.
     * @param  candidate  an ellipsoid to return if the axis lengths match the lengths found in the parameters,
     *                    or {@code null} if none. The intend is to use the pre-defined "GRS 1980" ellipsoid if
     *                    we can, because that ellipsoid is defined by inverse flattening factor instead than by
     *                    semi-minor axis length.
     * @return a temporary ellipsoid encapsulating the axis lengths found in the parameters.
     */
    private static Ellipsoid createEllipsoid(final Parameters values,
                                             final ParameterDescriptor<Double> semiMajor,
                                             final ParameterDescriptor<Double> semiMinor,
                                             final Ellipsoid candidate)
    {
        final double semiMajorAxis = values.doubleValue(semiMajor);     // Converted to metres.
        final double semiMinorAxis = values.doubleValue(semiMinor);     // Converted to metres.
        if (candidate != null && Math.abs(candidate.getSemiMajorAxis() - semiMajorAxis) < 1E-6
                              && Math.abs(candidate.getSemiMinorAxis() - semiMinorAxis) < 1E-6)
        {
            return candidate;
        }
        return DefaultEllipsoid.createEllipsoid(Collections.singletonMap(Ellipsoid.NAME_KEY,
                NilReferencingObject.UNNAMED), semiMajorAxis, semiMinorAxis, Units.METRE);
    }

    /**
     * Creates a transform from the specified group of parameter values.
     * This method creates the transform from <em>target</em> to <em>source</em>
     * (which is the direction that use the interpolation grid directly without iteration),
     * then inverts the transform.
     *
     * @param  factory  the factory to use if this constructor needs to create other math transforms.
     * @param  values   the group of parameter values.
     * @return the created math transform.
     * @throws ParameterNotFoundException if a required parameter was not found.
     * @throws FactoryException if an error occurred while loading the grid.
     */
    @Override
    public MathTransform createMathTransform(final MathTransformFactory factory, final ParameterValueGroup values)
            throws ParameterNotFoundException, FactoryException
    {
        boolean withHeights = false;
        final Parameters pg = Parameters.castOrWrap(values);
        final Integer dim = pg.getValue(Molodensky.DIMENSION);
        if (dim != null) switch (dim) {
            case 2:  break;
            case 3:  withHeights = true; break;
            default: throw new InvalidParameterValueException(Errors.format(
                            Errors.Keys.IllegalArgumentValue_2, "dim", dim), "dim", dim);
        }
        final Path file = pg.getMandatoryValue(FILE);
        final DatumShiftGridFile<Angle,Length> grid = getOrLoad(file,
                isRecognized(file) ? new double[] {TX, TY, TZ} : null, PRECISION);
        MathTransform tr = createGeodeticTransformation(factory,
                createEllipsoid(pg, Molodensky.TGT_SEMI_MAJOR,
                                    Molodensky.TGT_SEMI_MINOR, CommonCRS.ETRS89.ellipsoid()),   // GRS 1980 ellipsoid
                createEllipsoid(pg, Molodensky.SRC_SEMI_MAJOR,
                                    Molodensky.SRC_SEMI_MINOR, null),                           // Clarke 1880 (IGN) ellipsoid
                withHeights, grid);
        try {
            tr = tr.inverse();
        } catch (NoninvertibleTransformException e) {
            throw new FactoryException(e);                  // Should never happen.
        }
        return tr;
    }

    /**
     * Creates the actual math transform. The default implementation delegates to the static method defined in
     * {@link InterpolatedGeocentricTransform}, but the {@link MolodenskyInterpolation} subclass will rather
     * delegate to {@link org.apache.sis.referencing.operation.transform.InterpolatedMolodenskyTransform}.
     */
    MathTransform createGeodeticTransformation(final MathTransformFactory factory,
            final Ellipsoid source, final Ellipsoid target, final boolean withHeights,
            final DatumShiftGridFile<Angle,Length> grid) throws FactoryException
    {
        return InterpolatedGeocentricTransform.createGeodeticTransformation(
                factory, source, withHeights, target, withHeights, grid);
    }

    /**
     * Returns the grid of the given name. This method returns the cached instance if it still exists,
     * or load the grid otherwise.
     *
     * @param  file      name of the datum shift grid file to load.
     * @param  averages  an "average" value for the offset in each dimension, or {@code null} if unknown.
     * @param  scale     the factor by which to multiply each compressed value before to add to the average value.
     */
    @SuppressWarnings("null")
    static DatumShiftGridFile<Angle,Length> getOrLoad(final Path file, final double[] averages, final double scale)
            throws FactoryException
    {
        final Path resolved = DataDirectory.DATUM_CHANGES.resolve(file).toAbsolutePath();
        DatumShiftGridFile<?,?> grid = DatumShiftGridFile.CACHE.peek(resolved);
        if (grid == null) {
            final Cache.Handler<DatumShiftGridFile<?,?>> handler = DatumShiftGridFile.CACHE.lock(resolved);
            try {
                grid = handler.peek();
                if (grid == null) {
<<<<<<< HEAD
                    try (final BufferedReader in = JDK8.newBufferedReader(resolved)) {
=======
                    try (BufferedReader in = Files.newBufferedReader(resolved)) {
>>>>>>> 43cfed9f
                        DatumShiftGridLoader.log(FranceGeocentricInterpolation.class, file);
                        final DatumShiftGridFile.Float<Angle,Length> g = load(in, file);
                        grid = DatumShiftGridCompressed.compress(g, averages, scale);
                    } catch (IOException | NoninvertibleTransformException | RuntimeException e) {
                        // NumberFormatException, ArithmeticException, NoSuchElementException, possibly other.
                        throw DatumShiftGridLoader.canNotLoad(HEADER, file, e);
                    }
                    grid = grid.useSharedData();
                }
            } finally {
                handler.putAndUnlock(grid);
            }
        }
        return grid.castTo(Angle.class, Length.class);
    }

    /**
     * Unconditionally loads the grid for the given file without in-memory compression.
     *
     * @param  in    reader of the RGF93 datum shift file.
     * @param  file  path to the file being read, used only for error reporting.
     * @throws IOException if an I/O error occurred.
     * @throws NumberFormatException if a number can not be parsed.
     * @throws NoSuchElementException if a data line is missing a value.
     * @throws FactoryException if an problem is found with the file content.
     * @throws ArithmeticException if the width or the height exceed the integer capacity.
     */
    static DatumShiftGridFile.Float<Angle,Length> load(final BufferedReader in, final Path file)
            throws IOException, FactoryException, NoninvertibleTransformException
    {
        DatumShiftGridFile.Float<Angle,Length> grid = null;
        double x0 = 0;
        double xf = 0;
        double y0 = 0;
        double yf = 0;
        double Δx = 0;
        double Δy = 0;
        int    nx = 0;
        int    ny = 0;
        /*
         * The header should be like below, but the only essential line for this class is the one
         * starting with "GR3D1". We also check that "GR3D2" declares the expected interpolation.
         *
         *     GR3D  002024 024 20370201
         *     GR3D1   -5.5000  10.0000  41.0000  52.0000    .1000    .1000
         *     GR3D2 INTERPOLATION BILINEAIRE
         *     GR3D3 PREC CM 01:5 02:10 03:20 04:50 99>100
         */
        String line;
        while (true) {
            line = in.readLine();
            if (line == null) {
                throw new EOFException(Errors.format(Errors.Keys.UnexpectedEndOfFile_1, file));
            }
            final int length = CharSequences.skipTrailingWhitespaces(line, 0, line.length());
            if (length <= 0) {
                continue;   // Skip empty lines.
            }
            int p = CharSequences.skipLeadingWhitespaces(line, 0, length);
            if (line.charAt(p) == '#') {
                continue;   // Skip comment lines (not officially part of the format).
            }
            if (!line.regionMatches(true, p, HEADER, 0, HEADER.length())) {
                break;      // End of header.
            }
            if ((p += HEADER.length()) < length) {
                final char c = line.charAt(p);
                p = CharSequences.skipLeadingWhitespaces(line, p+1, length);
                switch (c) {
                    case '1': {
                        if (grid != null) {
                            throw new FactoryException(Errors.format(Errors.Keys.DuplicatedElement_1, HEADER));
                        }
                        final double[] gridGeometry = CharSequences.parseDoubles(line.substring(p, length), ' ');
                        if (gridGeometry.length == 6) {
                            x0 = gridGeometry[0];
                            xf = gridGeometry[1];
                            y0 = gridGeometry[2];
                            yf = gridGeometry[3];
                            Δx = gridGeometry[4];
                            Δy = gridGeometry[5];
                            nx = JDK8.toIntExact(Math.round((xf - x0) / Δx + 1));
                            ny = JDK8.toIntExact(Math.round((yf - y0) / Δy + 1));
                            grid = new DatumShiftGridFile.Float<>(3,
                                    Units.DEGREE, Units.METRE, false,
                                    x0, y0, Δx, Δy, nx, ny, PARAMETERS, file);
                        }
                        break;
                    }
                    case '2': {
                        final String interp = line.substring(p, length);
                        if (!interp.matches("(?i)INTERPOLATION[^A-Z]+BILINEAIRE")) {
                            final LogRecord record = Errors.getResources((Locale) null).getLogRecord(
                                    Level.WARNING, Errors.Keys.UnsupportedInterpolation_1, interp);
                            record.setLoggerName(Loggers.COORDINATE_OPERATION);
                            Logging.log(FranceGeocentricInterpolation.class, "createMathTransform", record);
                            // We declare 'createMathTransform' method because it is closer to public API.
                        }
                        break;
                    }
                }
            }
        }
        if (grid == null) {
            throw new FactoryException(Errors.format(Errors.Keys.CanNotParseFile_2, HEADER, file));
        }
        /*
         * Loads the data with the sign of all offsets reversed. Data columns are
         *
         *     (unknown), longitude, latitude, tX, tY, tZ, accuracy code, data sheet (ignored)
         *
         * where the longitude and latitude values are in RGF93 system.
         * Example:
         *
         *     00002   -5.500000000   41.000000000  -165.027   -67.100   315.813  99  -0158
         *     00002   -5.500000000   41.100000000  -165.169   -66.948   316.007  99  -0157
         *     00002   -5.500000000   41.200000000  -165.312   -66.796   316.200  99  -0157
         *
         * Translation values in the IGN file are from NTF to RGF93, but Apache SIS implementation needs
         * the opposite direction (from RGF93 to NTF). The reason is that SIS expect the source datum to
         * be the datum in which longitude and latitude values are expressed.
         */
        final float[] tX = grid.offsets[0];
        final float[] tY = grid.offsets[1];
        final float[] tZ = grid.offsets[2];
        do {
            final StringTokenizer t = new StringTokenizer(line.trim());
            t.nextToken();                                                      // Ignored
            final double x = Double.parseDouble(t.nextToken());                 // Longitude in degrees
            final double y = Double.parseDouble(t.nextToken());                 // Latitude in degrees
            final int    i = JDK8.toIntExact(Math.round((x - x0) / Δx));        // Column index
            final int    j = JDK8.toIntExact(Math.round((y - y0) / Δy));        // Row index
            if (i < 0 || i >= nx) {
                throw new FactoryException(Errors.format(Errors.Keys.ValueOutOfRange_4, "x", x, x0, xf));
            }
            if (j < 0 || j >= ny) {
                throw new FactoryException(Errors.format(Errors.Keys.ValueOutOfRange_4, "y", y, y0, yf));
            }
            final int p = j*nx + i;
            if (!Double.isNaN(tX[p]) || !Double.isNaN(tY[p]) || !Double.isNaN(tZ[p])) {
                throw new FactoryException(Errors.format(Errors.Keys.ValueAlreadyDefined_1, x + ", " + y));
            }
            tX[p] = -parseFloat(t.nextToken());     // See javadoc for the reason why we reverse the sign.
            tY[p] = -parseFloat(t.nextToken());
            tZ[p] = -parseFloat(t.nextToken());
            final double accuracy = ACCURACY[Math.min(ACCURACY.length-1,
                    Math.max(0, Integer.parseInt(t.nextToken()) - 1))];
            if (!(accuracy >= grid.accuracy)) {     // Use '!' for replacing the initial NaN.
                grid.accuracy = accuracy;
            }
        } while ((line = in.readLine()) != null);
        return grid;
    }
}<|MERGE_RESOLUTION|>--- conflicted
+++ resolved
@@ -332,11 +332,7 @@
             try {
                 grid = handler.peek();
                 if (grid == null) {
-<<<<<<< HEAD
-                    try (final BufferedReader in = JDK8.newBufferedReader(resolved)) {
-=======
-                    try (BufferedReader in = Files.newBufferedReader(resolved)) {
->>>>>>> 43cfed9f
+                    try (BufferedReader in = JDK8.newBufferedReader(resolved)) {
                         DatumShiftGridLoader.log(FranceGeocentricInterpolation.class, file);
                         final DatumShiftGridFile.Float<Angle,Length> g = load(in, file);
                         grid = DatumShiftGridCompressed.compress(g, averages, scale);
