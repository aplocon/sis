/*
 * Licensed to the Apache Software Foundation (ASF) under one or more
 * contributor license agreements.  See the NOTICE file distributed with
 * this work for additional information regarding copyright ownership.
 * The ASF licenses this file to You under the Apache License, Version 2.0
 * (the "License"); you may not use this file except in compliance with
 * the License.  You may obtain a copy of the License at
 *
 *     http://www.apache.org/licenses/LICENSE-2.0
 *
 * Unless required by applicable law or agreed to in writing, software
 * distributed under the License is distributed on an "AS IS" BASIS,
 * WITHOUT WARRANTIES OR CONDITIONS OF ANY KIND, either express or implied.
 * See the License for the specific language governing permissions and
 * limitations under the License.
 */
package org.apache.sis.referencing.cs;

import org.opengis.referencing.cs.AxisDirection;
import org.opengis.referencing.cs.CoordinateSystem;
import org.opengis.referencing.cs.CoordinateSystemAxis;
import javax.measure.unit.Unit;


/**
 * Modifications to apply on the axes of a coordinate system in order to produce a new coordinate system.
 * {@code AxisFilter} can specify the axes to exclude in the new coordinate system, or specify different
 * units and directions associated to the axes.
 *
 * <div class="note"><b>Terminology note</b>
 * the word <cite>“filter”</cite> is understood here as <cite>“a computer program or subroutine to process a stream,
 * producing another stream”</cite> (<a href="http://en.wikipedia.org/wiki/Filter_%28software%29">Wikipedia</a>).
 * </div>
 *
 * <p>Note that filtering one or more axes may result in a change of coordinate system type.
 * For example excluding the <var>z</var> axis of a {@linkplain DefaultCylindricalCS cylindrical} coordinate system
 * results in a {@linkplain DefaultPolarCS polar} coordinate system.</p>
 *
 * <div class="section">Limitations</div>
 * This interface is not for changing axis order.
 * For changing axis order in addition to axis directions or units, see {@link AxesConvention}.
 *
 * @author  Martin Desruisseaux (Geomatys)
 * @since   0.6
 * @version 0.7
 * @module
 *
 * @see CoordinateSystems#replaceAxes(CoordinateSystem, AxisFilter)
 */
public interface AxisFilter {
    /**
     * Returns {@code true} if the given axis shall be included in the new coordinate system.
     *
     * @param  axis The axis to test.
     * @return {@code true} if the given axis shall be included in the new coordinate system.
     */
    boolean accept(CoordinateSystemAxis axis);

    /**
     * Returns a replacement for the given axis direction.
     *
     * <div class="note"><b>Example:</b>
     * for forcing the direction of the <var>z</var> axis toward up while leaving other axes unchanged,
     * one can write:
     *
     * {@preformat java
     *     &#64;Override
     *     public getDirectionReplacement(CoordinateSystemAxis axis, AxisDirection direction) {
     *         if (direction == AxisDirection.DOWN) {
     *             direction = AxisDirection.UP;
     *         }
     *         return direction;
     *     }
     * }
     * </div>
     *
     * @param  axis The axis for which to change axis direction, if desired.
     * @param  direction The original axis direction.
     * @return The new axis direction, or {@code direction} if there is no change.
     *
     * @since 0.7
     */
<<<<<<< HEAD
    AxisDirection getDirectionReplacement(AxisDirection direction);
=======
    default AxisDirection getDirectionReplacement(CoordinateSystemAxis axis, AxisDirection direction) {
        return direction;
    }
>>>>>>> 95a1bb3e

    /**
     * @deprecated Use {@link #getDirectionReplacement(CoordinateSystemAxis, AxisDirection)} instead.
     *
     * @param  direction The original axis direction.
     * @return The new axis direction, or {@code direction} if there is no change.
     */
    @Deprecated
    default AxisDirection getDirectionReplacement(AxisDirection direction) {
        return getDirectionReplacement(null, direction);
    }

    /**
     * Returns a replacement for the given axis unit.
     *
     * <div class="note"><b>Example:</b>
     * for replacing all angular units of a coordinate system to degrees (regardless what the original
     * angular units were) while leaving other kinds of units unchanged, one can write:
     *
     * {@preformat java
     *     &#64;Override
     *     public Unit<?> getUnitReplacement(CoordinateSystemAxis axis, Unit<?> unit) {
     *         if (Units.isAngular(unit)) {
     *             unit = NonSI.DEGREE_ANGLE;
     *         }
     *         return unit;
     *     }
     * }
     * </div>
     *
     * @param  axis The axis for which to change unit, if desired.
     * @param  unit The original axis unit.
     * @return The new axis unit, or {@code unit} if there is no change.
     *
     * @since 0.7
     */
<<<<<<< HEAD
    Unit<?> getUnitReplacement(Unit<?> unit);
=======
    default Unit<?> getUnitReplacement(CoordinateSystemAxis axis, Unit<?> unit) {
        return unit;
    }

    /**
     * @deprecated Use {@link #getUnitReplacement(CoordinateSystemAxis, Unit)} instead.
     *
     * @param  unit The original axis unit.
     * @return The new axis unit, or {@code unit} if there is no change.
     */
    @Deprecated
    default Unit<?> getUnitReplacement(Unit<?> unit) {
        return getUnitReplacement(null, unit);
    }
>>>>>>> 95a1bb3e
}<|MERGE_RESOLUTION|>--- conflicted
+++ resolved
@@ -80,13 +80,7 @@
      *
      * @since 0.7
      */
-<<<<<<< HEAD
-    AxisDirection getDirectionReplacement(AxisDirection direction);
-=======
-    default AxisDirection getDirectionReplacement(CoordinateSystemAxis axis, AxisDirection direction) {
-        return direction;
-    }
->>>>>>> 95a1bb3e
+    AxisDirection getDirectionReplacement(CoordinateSystemAxis axis, AxisDirection direction);
 
     /**
      * @deprecated Use {@link #getDirectionReplacement(CoordinateSystemAxis, AxisDirection)} instead.
@@ -95,9 +89,7 @@
      * @return The new axis direction, or {@code direction} if there is no change.
      */
     @Deprecated
-    default AxisDirection getDirectionReplacement(AxisDirection direction) {
-        return getDirectionReplacement(null, direction);
-    }
+    AxisDirection getDirectionReplacement(AxisDirection direction);
 
     /**
      * Returns a replacement for the given axis unit.
@@ -123,12 +115,7 @@
      *
      * @since 0.7
      */
-<<<<<<< HEAD
-    Unit<?> getUnitReplacement(Unit<?> unit);
-=======
-    default Unit<?> getUnitReplacement(CoordinateSystemAxis axis, Unit<?> unit) {
-        return unit;
-    }
+    Unit<?> getUnitReplacement(CoordinateSystemAxis axis, Unit<?> unit);
 
     /**
      * @deprecated Use {@link #getUnitReplacement(CoordinateSystemAxis, Unit)} instead.
@@ -137,8 +124,5 @@
      * @return The new axis unit, or {@code unit} if there is no change.
      */
     @Deprecated
-    default Unit<?> getUnitReplacement(Unit<?> unit) {
-        return getUnitReplacement(null, unit);
-    }
->>>>>>> 95a1bb3e
+    Unit<?> getUnitReplacement(Unit<?> unit);
 }