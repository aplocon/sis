/*
 * Licensed to the Apache Software Foundation (ASF) under one or more
 * contributor license agreements.  See the NOTICE file distributed with
 * this work for additional information regarding copyright ownership.
 * The ASF licenses this file to You under the Apache License, Version 2.0
 * (the "License"); you may not use this file except in compliance with
 * the License.  You may obtain a copy of the License at
 *
 *     http://www.apache.org/licenses/LICENSE-2.0
 *
 * Unless required by applicable law or agreed to in writing, software
 * distributed under the License is distributed on an "AS IS" BASIS,
 * WITHOUT WARRANTIES OR CONDITIONS OF ANY KIND, either express or implied.
 * See the License for the specific language governing permissions and
 * limitations under the License.
 */
package org.apache.sis.referencing.operation;

import java.util.Map;
import javax.xml.bind.annotation.XmlType;
import javax.xml.bind.annotation.XmlRootElement;
import javax.measure.converter.ConversionException;
import org.opengis.util.FactoryException;
import org.opengis.parameter.ParameterValueGroup;
import org.opengis.referencing.operation.Conversion;
import org.opengis.referencing.operation.OperationMethod;
import org.opengis.referencing.operation.MathTransform;
import org.opengis.referencing.operation.MathTransformFactory;
import org.opengis.referencing.operation.Matrix;
import org.opengis.referencing.crs.SingleCRS;
import org.opengis.referencing.crs.GeneralDerivedCRS;
import org.opengis.referencing.crs.CoordinateReferenceSystem;
import org.opengis.referencing.cs.CoordinateSystem;
import org.opengis.referencing.datum.Datum;
import org.apache.sis.referencing.cs.CoordinateSystems;
import org.apache.sis.referencing.operation.transform.DefaultMathTransformFactory;
import org.apache.sis.referencing.operation.matrix.Matrices;
import org.apache.sis.internal.referencing.ReferencingUtilities;
import org.apache.sis.util.resources.Errors;
import org.apache.sis.util.ArgumentChecks;
import org.apache.sis.util.Utilities;


/**
 * A parameterized mathematical operation that converts coordinates to another CRS without any change of
 * {@linkplain org.apache.sis.referencing.datum.AbstractDatum datum}.
 * The best-known example of a coordinate conversion is a map projection.
 * The parameters describing coordinate conversions are defined rather than empirically derived.
 *
 * <p>This coordinate operation contains an {@linkplain DefaultOperationMethod operation method}, usually
 * with associated {@linkplain org.apache.sis.parameter.DefaultParameterValueGroup parameter values}.
 * In the SIS implementation, the parameter values can be either inferred from the
 * {@linkplain org.apache.sis.referencing.operation.transform.AbstractMathTransform math transform}
 * or explicitely provided at construction time in a <cite>defining conversion</cite> (see below).</p>
 *
 * <div class="section">Defining conversions</div>
 * {@code OperationMethod} instances are generally created for a pair of existing {@linkplain #getSourceCRS() source}
 * and {@linkplain #getTargetCRS() target CRS}. But {@code Conversion} instances without those information may exist
 * temporarily while creating a {@linkplain org.apache.sis.referencing.crs.DefaultDerivedCRS derived} or
 * {@linkplain org.apache.sis.referencing.crs.DefaultProjectedCRS projected CRS}.
 * Those <cite>defining conversions</cite> have no source and target CRS since those elements are provided by the
 * derived or projected CRS themselves. This class provides a {@linkplain #DefaultConversion(Map, OperationMethod,
 * MathTransform, ParameterValueGroup) constructor} for such defining conversions.
 *
 * <p>After the source and target CRS become known, we can invoke the {@link #specialize specialize(…)} method for
 * {@linkplain DefaultMathTransformFactory#createBaseToDerived(CoordinateReferenceSystem, ParameterValueGroup,
 * CoordinateSystem) creating a math transform from the parameters}, instantiate a new {@code Conversion} of a
 * more specific type
 * ({@link org.opengis.referencing.operation.ConicProjection},
 *  {@link org.opengis.referencing.operation.CylindricalProjection} or
 *  {@link org.opengis.referencing.operation.PlanarProjection}) if possible,
 * and assign the source and target CRS to it.</p>
 *
 * <div class="section">Immutability and thread safety</div>
 * This class is immutable and thus thread-safe if the property <em>values</em> (not necessarily the map itself)
 * given to the constructor are also immutable. This means that unless otherwise noted in the javadoc,
 * {@code Conversion} instances created using only SIS factories and static constants can be shared
 * by many objects and passed between threads without synchronization.
 *
 * @author  Martin Desruisseaux (IRD, Geomatys)
 * @since   0.6
 * @version 0.7
 * @module
 *
 * @see DefaultTransformation
 */
@XmlType(name = "ConversionType")
@XmlRootElement(name = "Conversion")
public class DefaultConversion extends AbstractSingleOperation implements Conversion {
    /**
     * Serial number for inter-operability with different versions.
     */
    private static final long serialVersionUID = -2148164324805562793L;

    /**
     * Creates a coordinate conversion from the given properties.
     * The properties given in argument follow the same rules than for the
     * {@linkplain AbstractCoordinateOperation#AbstractCoordinateOperation(Map, CoordinateReferenceSystem,
     * CoordinateReferenceSystem, CoordinateReferenceSystem, MathTransform) super-class constructor}.
     * The following table is a reminder of main (not all) properties:
     *
     * <table class="sis">
     *   <caption>Recognized properties (non exhaustive list)</caption>
     *   <tr>
     *     <th>Property name</th>
     *     <th>Value type</th>
     *     <th>Returned by</th>
     *   </tr>
     *   <tr>
     *     <td>{@value org.opengis.referencing.IdentifiedObject#NAME_KEY}</td>
     *     <td>{@link org.opengis.metadata.Identifier} or {@link String}</td>
     *     <td>{@link #getName()}</td>
     *   </tr>
     *   <tr>
     *     <td>{@value org.opengis.referencing.IdentifiedObject#IDENTIFIERS_KEY}</td>
     *     <td>{@link org.opengis.metadata.Identifier} (optionally as array)</td>
     *     <td>{@link #getIdentifiers()}</td>
     *   </tr>
     *   <tr>
     *     <td>{@value org.opengis.referencing.operation.CoordinateOperation#DOMAIN_OF_VALIDITY_KEY}</td>
     *     <td>{@link org.opengis.metadata.extent.Extent}</td>
     *     <td>{@link #getDomainOfValidity()}</td>
     *   </tr>
     * </table>
     *
     * <div class="section">Relationship between datum</div>
     * By definition, coordinate <b>conversions</b> do not change the datum. Consequently the given {@code sourceCRS}
     * and {@code targetCRS} should use the same datum. If the datum is not the same, then the coordinate operation
     * should probably be a {@linkplain DefaultTransformation transformation} instead.
     * However Apache SIS does not enforce that condition, but we encourage users to follow it.
     * The reason why SIS is tolerant is because some gray areas may exist about whether an operation
     * should be considered as a conversion or a transformation.
     *
     * <div class="note"><b>Example:</b>
     * converting time instants from a {@linkplain org.apache.sis.referencing.crs.DefaultTemporalCRS temporal CRS} using
     * the <cite>January 1st, 1950</cite> epoch to another temporal CRS using the <cite>January 1st, 1970</cite> epoch
     * is a datum change, since the epoch is part of {@linkplain org.apache.sis.referencing.datum.DefaultTemporalDatum
     * temporal datum} definition. However such operation does not have all the accuracy issues of transformations
     * between geodetic datum (empirically determined, over-determined systems, stochastic nature of the parameters).
     * Consequently some users may consider sufficient to represent temporal epoch changes as conversions instead
     * than transformations.</div>
     *
     * Note that while Apache SIS accepts to construct {@code DefaultConversion} instances
     * with different source and target datum, it does not accept to use such instances for
     * {@linkplain org.apache.sis.referencing.crs.DefaultDerivedCRS derived CRS} construction.
     *
     * @param properties The properties to be given to the identified object.
     * @param sourceCRS  The source CRS.
     * @param targetCRS  The target CRS, which shall use a datum
     *                   {@linkplain Utilities#equalsIgnoreMetadata equals (ignoring metadata)} to the source CRS datum.
     * @param interpolationCRS The CRS of additional coordinates needed for the operation, or {@code null} if none.
     * @param method     The coordinate operation method (mandatory in all cases).
     * @param transform  Transform from positions in the source CRS to positions in the target CRS.
     */
    public DefaultConversion(final Map<String,?>             properties,
                             final CoordinateReferenceSystem sourceCRS,
                             final CoordinateReferenceSystem targetCRS,
                             final CoordinateReferenceSystem interpolationCRS,
                             final OperationMethod           method,
                             final MathTransform             transform)
    {
        super(properties, sourceCRS, targetCRS, interpolationCRS, method, transform);
        ArgumentChecks.ensureNonNull("sourceCRS", sourceCRS);
        ArgumentChecks.ensureNonNull("targetCRS", targetCRS);
    }

    /**
     * Creates a defining conversion from the given transform and/or parameters.
     * This conversion has no source and target CRS since those elements are usually unknown
     * at <cite>defining conversion</cite> construction time.
     * The source and target CRS will become known later, at the
     * {@linkplain org.apache.sis.referencing.crs.DefaultDerivedCRS Derived CRS} or
     * {@linkplain org.apache.sis.referencing.crs.DefaultProjectedCRS Projected CRS}
     * construction time.
     *
     * <p>The {@code properties} map given in argument follows the same rules than for the
     * {@linkplain #DefaultConversion(Map, CoordinateReferenceSystem, CoordinateReferenceSystem,
     * CoordinateReferenceSystem, OperationMethod, MathTransform) above constructor}.</p>
     *
     * <div class="section">Transform and parameters arguments</div>
     * At least one of the {@code transform} or {@code parameters} argument must be non-null.
     * If the caller supplies a {@code transform} argument, then it shall be a transform expecting
     * {@linkplain org.apache.sis.referencing.cs.AxesConvention#NORMALIZED normalized} input coordinates
     * and producing normalized output coordinates. See {@link org.apache.sis.referencing.cs.AxesConvention}
     * for more information about what Apache SIS means by "normalized".
     *
     * <p>If the caller can not yet supply a {@code MathTransform}, then (s)he shall supply the parameter values needed
     * for creating that transform, with the possible omission of {@code "semi_major"} and {@code "semi_minor"} values.
     * The semi-major and semi-minor parameter values will be set automatically when the
     * {@link #specialize specialize(…)} method will be invoked.</p>
     *
     * <p>If both the {@code transform} and {@code parameters} arguments are non-null, then the later should describes
     * the parameters used for creating the transform. Those parameters will be stored for information purpose and can
     * be given back by the {@link #getParameterValues()} method.</p>
     *
     * @param properties The properties to be given to the identified object.
     * @param method     The operation method.
     * @param transform  Transform from positions in the source CRS to positions in the target CRS, or {@code null}.
     * @param parameters The {@code transform} parameter values, or {@code null}.
     *
     * @see DefaultMathTransformFactory#createBaseToDerived(CoordinateSystem, MathTransform, CoordinateSystem)
     */
    public DefaultConversion(final Map<String,?>       properties,
                             final OperationMethod     method,
                             final MathTransform       transform,
                             final ParameterValueGroup parameters)
    {
        super(properties, method);
        if (transform != null) {
            this.transform = transform;
            checkDimensions(method, 0, transform, properties);
        } else if (parameters == null) {
            throw new IllegalArgumentException(Errors.getResources(properties)
                    .getString(Errors.Keys.UnspecifiedParameterValues));
        }
        if (parameters != null) {
            this.parameters = parameters.clone();
        }
        checkDimensions(properties);
    }

    /**
     * Constructs a new conversion with the same values than the specified one, together with the
     * specified source and target CRS. While the source conversion can be an arbitrary one, it is
     * typically a defining conversion.
     *
     * @param definition The defining conversion.
     * @param source     The new source CRS.
     * @param target     The new target CRS.
     * @param factory    The factory to use for creating a transform from the parameters or for performing axis changes.
     */
    DefaultConversion(final Conversion definition,
                      final CoordinateReferenceSystem source,
                      final CoordinateReferenceSystem target,
                      final MathTransformFactory factory) throws FactoryException
    {
        super(definition);
        int interpDim = ReferencingUtilities.getDimension(super.getInterpolationCRS());
        if (transform == null) {
            /*
             * If the user did not specified explicitely a MathTransform, we will need to create it
             * from the parameters. This case happen often when creating a ProjectedCRS, because the
             * user often did not have all needed information when he created the defining conversion:
             * the length of semi-major and semi-minor axes were often missing. But now we know those
             * lengths thanks to the 'sourceCRS' argument given to this method. So we can complete the
             * parameters. This is the job of MathTransformFactory.createBaseToDerived(…).
             */
            if (parameters == null) {
                throw new IllegalArgumentException(Errors.format(Errors.Keys.UnspecifiedParameterValues));
            }
            transform = factory.createBaseToDerived(source, parameters, target.getCoordinateSystem());
        } else {
            /*
             * If the user specified explicitely a MathTransform, we may still need to swap or scale axes.
             * If this conversion is a defining conversion (which is usually the case when creating a new
             * ProjectedCRS), then DefaultMathTransformFactory has a specialized createBaseToDerived(…)
             * method for this job.
             */
            if (sourceCRS == null && targetCRS == null && factory instanceof DefaultMathTransformFactory) {
                transform = ((DefaultMathTransformFactory) factory).createBaseToDerived(
                        source.getCoordinateSystem(), transform,
                        target.getCoordinateSystem());
            } else {
                /*
                 * If we can not use our SIS factory implementation, or if this conversion is not a defining
                 * conversion (i.e. if this is the conversion of an existing ProjectedCRS, in which case the
                 * math transform may not be normalized), then we fallback on a simpler swapAndScaleAxes(…)
                 * method defined in this class. This is needed for AbstractCRS.forConvention(AxisConvention).
                 */
                transform = swapAndScaleAxes(transform, source, sourceCRS, interpDim, true,  factory);
                transform = swapAndScaleAxes(transform, targetCRS, target, interpDim, false, factory);
                interpDim = 0;  // Skip createPassThroughTransform(…) since it was handled by swapAndScaleAxes(…).
            }
        }
        if (interpDim != 0) {
            transform = factory.createPassThroughTransform(interpDim, transform, 0);
        }
        sourceCRS = source;
        targetCRS = target;
    }

    /**
     * Creates a new coordinate operation with the same values than the specified one.
     * This copy constructor provides a way to convert an arbitrary implementation into a SIS one
     * or a user-defined one (as a subclass), usually in order to leverage some implementation-specific API.
     *
     * <p>This constructor performs a shallow copy, i.e. the properties are not cloned.</p>
     *
     * @param operation The coordinate operation to copy.
     *
     * @see #castOrCopy(Conversion)
     */
    protected DefaultConversion(final Conversion operation) {
        super(operation);
    }

    /**
     * Returns a SIS coordinate operation implementation with the values of the given arbitrary implementation.
     * This method performs the first applicable action in the following choices:
     *
     * <ul>
     *   <li>If the given object is {@code null}, then this method returns {@code null}.</li>
     *   <li>Otherwise if the given object is an instance of
     *       {@link org.opengis.referencing.operation.Conversion},
     *       {@link org.opengis.referencing.operation.Projection},
     *       {@link org.opengis.referencing.operation.CylindricalProjection},
     *       {@link org.opengis.referencing.operation.ConicProjection} or
     *       {@link org.opengis.referencing.operation.PlanarProjection},
     *       then this method delegates to the {@code castOrCopy(…)} method of the corresponding SIS subclass.
     *       Note that if the given object implements more than one of the above-cited interfaces,
     *       then the {@code castOrCopy(…)} method to be used is unspecified.</li>
     *   <li>Otherwise if the given object is already an instance of
     *       {@code DefaultConversion}, then it is returned unchanged.</li>
     *   <li>Otherwise a new {@code DefaultConversion} instance is created using the
     *       {@linkplain #DefaultConversion(Conversion) copy constructor}
     *       and returned. Note that this is a <cite>shallow</cite> copy operation, since the other
     *       properties contained in the given object are not recursively copied.</li>
     * </ul>
     *
     * @param  object The object to get as a SIS implementation, or {@code null} if none.
     * @return A SIS implementation containing the values of the given object (may be the
     *         given object itself), or {@code null} if the argument was null.
     */
    public static DefaultConversion castOrCopy(final Conversion object) {
        return SubTypes.forConversion(object);
    }

    /**
     * Returns the GeoAPI interface implemented by this class.
     * The default implementation returns {@code Conversion.class}.
     * Subclasses implementing a more specific GeoAPI interface shall override this method.
     *
     * @return The conversion interface implemented by this class.
     */
    @Override
    public Class<? extends Conversion> getInterface() {
        return Conversion.class;
    }

    /**
     * Returns a specialization of this conversion with a more specific type, source and target CRS.
     * This {@code specialize(…)} method is typically invoked on {@linkplain #DefaultConversion(Map,
     * OperationMethod, MathTransform, ParameterValueGroup) defining conversion} instances,
     * when more information become available about the conversion to create.
     *
     * <p>The given {@code baseType} argument can be one of the following values:</p>
     * <ul>
     *   <li><code>{@linkplain org.opengis.referencing.operation.Conversion}.class</code></li>
     *   <li><code>{@linkplain org.opengis.referencing.operation.Projection}.class</code></li>
     *   <li><code>{@linkplain org.opengis.referencing.operation.CylindricalProjection}.class</code></li>
     *   <li><code>{@linkplain org.opengis.referencing.operation.ConicProjection}.class</code></li>
     *   <li><code>{@linkplain org.opengis.referencing.operation.PlanarProjection}.class</code></li>
     * </ul>
     *
     * This {@code specialize(…)} method returns a conversion which implement at least the given {@code baseType}
     * interface, but may also implement a more specific GeoAPI interface if {@code specialize(…)} has been able
     * to infer the type from this operation {@linkplain #getMethod() method}.
     *
     * @param  <T>        Compile-time type of the {@code baseType} argument.
     * @param  baseType   The base GeoAPI interface to be implemented by the conversion to return.
     * @param  sourceCRS  The source CRS.
     * @param  targetCRS  The target CRS.
     * @param  factory    The factory to use for creating a transform from the parameters or for performing axis changes.
     * @return The conversion of the given type between the given CRS.
     * @throws ClassCastException if a contradiction is found between the given {@code baseType},
     *         the defining {@linkplain DefaultConversion#getInterface() conversion type} and
     *         the {@linkplain DefaultOperationMethod#getOperationType() method operation type}.
     * @throws MismatchedDatumException if the given CRS do not use the same datum than the source and target CRS
     *         of this conversion.
     * @throws FactoryException if the creation of a {@link MathTransform} from the {@linkplain #getParameterValues()
     *         parameter values}, or a {@linkplain CoordinateSystems#swapAndScaleAxes change of axis order or units}
     *         failed.
     *
     * @see DefaultMathTransformFactory#createBaseToDerived(CoordinateReferenceSystem, ParameterValueGroup, CoordinateSystem)
     */
    public <T extends Conversion> T specialize(final Class<T> baseType,
            final CoordinateReferenceSystem sourceCRS, final CoordinateReferenceSystem targetCRS,
            final MathTransformFactory factory) throws FactoryException
    {
        ArgumentChecks.ensureNonNull("baseType",  baseType);
        ArgumentChecks.ensureNonNull("sourceCRS", sourceCRS);
        ArgumentChecks.ensureNonNull("targetCRS", targetCRS);
        ArgumentChecks.ensureNonNull("factory",   factory);
        /*
         * Conceptual consistency check: verify that the new CRS use the same datum than the previous ones,
         * since the purpose of this method is not to apply datum changes. Datum changes are the purpose of
         * a dedicated kind of operations, namely Transformation.
         */
        ensureCompatibleDatum("sourceCRS", super.getSourceCRS(), sourceCRS);
        if (!(targetCRS instanceof GeneralDerivedCRS)) {
            ensureCompatibleDatum("targetCRS", super.getTargetCRS(), targetCRS);
        } else {
            /*
             * Special case for derived and projected CRS: we can not check directly the datum of the target CRS
             * of a derived CRS, because this method is invoked indirectly by SIS AbstractDerivedCRS constructor
             * before its 'conversionFromBase' field is set. Since the Apache SIS implementations of derived CRS
             * map the datum to getConversionFromBase().getSourceCRS().getDatum(), invoking targetCRS.getDatum()
             * below may result in a NullPointerException. Instead we verify that 'this' conversion use the same
             * datum for source and target CRS, since DerivedCRS and ProjectedCRS are expected to have the same
             * datum than their source CRS.
             */
            if (super.getTargetCRS() != null) {
                ensureCompatibleDatum("targetCRS", sourceCRS, super.getTargetCRS());
            }
        }
        return SubTypes.create(baseType, this, sourceCRS, targetCRS, factory);
    }

    /**
     * Ensures that the {@code actual} CRS uses a datum which is equals, ignoring metadata,
     * to the datum of the {@code expected} CRS.
     *
     * @param param     The parameter name, used only in case of error.
     * @param expected  The CRS containing the expected datum, or {@code null}.
     * @param actual    The CRS for which to check the datum, or {@code null}.
     * @throws MismatchedDatumException if the two CRS use different datum.
     */
    private static void ensureCompatibleDatum(final String param,
            final CoordinateReferenceSystem expected,
            final CoordinateReferenceSystem actual)
    {
        if ((expected instanceof SingleCRS) && (actual instanceof SingleCRS)) {
            final Datum datum = ((SingleCRS) expected).getDatum();
            if (datum != null && !Utilities.equalsIgnoreMetadata(datum, ((SingleCRS) actual).getDatum())) {
                throw new MismatchedDatumException(Errors.format(
                        Errors.Keys.IncompatibleDatum_2, datum.getName(), param));
            }
        }
    }

    /**
<<<<<<< HEAD
     * Creates the math transform to be given to the sub-class constructor.
     * This method is a workaround for RFE #4093999 in Java bug database
     * ("Relax constraint on placement of this()/super() call in constructors").
     *
     * <p>This method may also return the parameters used for creating the math transform because those parameters
     * may have been augmented with the semi-major and semi-minor axis lengths.  Since those parameter values have
     * been set on a clone of {@code definition.getParameterValues()}, those values are lost (ignoring MathTransform
     * internal) if we do not return them here.</p>
     *
     * @return The math transform, optionally with the parameters used for creating it.
     *         Bundled in a {@code Map.Entry} as an ugly workaround for RFE #4093999.
     */
    @Workaround(library="JDK", version="1.7")
    private static Map.Entry<ParameterValueGroup,MathTransform> createMathTransform(
            final Conversion definition,
            final CoordinateReferenceSystem sourceCRS,
            final CoordinateReferenceSystem targetCRS,
            final MathTransformFactory factory) throws FactoryException
    {
        final int interpDim = ReferencingUtilities.getDimension(getInterpolationCRS(definition));
        MathTransform mt = definition.getMathTransform();
        final Map.Entry<ParameterValueGroup,MathTransform> pair;
        if (mt == null) {
            /*
             * If the user did not specified explicitely a MathTransform, we will need to create it
             * from the parameters. This case happen often when creating a ProjectedCRS, because the
             * user often did not have all needed information when he created the defining conversion:
             * the length of semi-major and semi-minor axes were often missing. But now we know those
             * lengths thanks to the 'sourceCRS' argument given to this method. So we can complete the
             * parameters. This is the job of MathTransformFactory.createBaseToDerived(…).
             */
            final ParameterValueGroup parameters = definition.getParameterValues();
            if (parameters == null) {
                throw new IllegalArgumentException(Errors.format(Errors.Keys.UnspecifiedParameterValues));
            }
            mt = factory.createBaseToDerived(sourceCRS, parameters, targetCRS.getCoordinateSystem());
            pair = new AbstractMap.SimpleEntry<ParameterValueGroup,MathTransform>(parameters, mt);
        } else {
            pair = new AbstractMap.SimpleEntry<ParameterValueGroup,MathTransform>(null, mt);
            /*
             * If the user specified explicitely a MathTransform, we may still need to swap or scale axes.
             * If this conversion is a defining conversion (which is usually the case when creating a new
             * ProjectedCRS), then DefaultMathTransformFactory has a specialized createBaseToDerived(…)
             * method for this job.
             */
            final CoordinateReferenceSystem mtSource = definition.getSourceCRS();
            final CoordinateReferenceSystem mtTarget = definition.getTargetCRS();
            if (mtSource == null && mtTarget == null && factory instanceof DefaultMathTransformFactory) {
                mt = ((DefaultMathTransformFactory) factory).createBaseToDerived(
                        sourceCRS.getCoordinateSystem(), mt,
                        targetCRS.getCoordinateSystem());
            } else {
                /*
                 * If we can not use our SIS factory implementation, or if this conversion is not a defining
                 * conversion (i.e. if this is the conversion of an existing ProjectedCRS, in which case the
                 * math transform may not be normalized), then we fallback on a simpler swapAndScaleAxes(…)
                 * method defined in this class. This is needed for AbstractCRS.forConvention(AxisConvention).
                 */
                mt = swapAndScaleAxes(mt, sourceCRS, mtSource, interpDim, true,  factory);
                mt = swapAndScaleAxes(mt, mtTarget, targetCRS, interpDim, false, factory);
                pair.setValue(mt);
                return pair;  // Skip createPassThroughTransform(…) since it was handled by swapAndScaleAxes(…).
            }
        }
        if (interpDim != 0) {
            mt = factory.createPassThroughTransform(interpDim, mt, 0);
        }
        pair.setValue(mt);
        return pair;
    }

    /**
=======
>>>>>>> 92d0db8c
     * Concatenates to the given transform the operation needed for swapping and scaling the axes.
     * The two coordinate systems must implement the same GeoAPI coordinate system interface.
     * For example if {@code sourceCRS} uses a {@code CartesianCS}, then {@code targetCRS} must use
     * a {@code CartesianCS} too.
     *
     * @param transform The transform to which to concatenate axis changes.
     * @param sourceCRS The first CRS of the pair for which to check for axes changes.
     * @param targetCRS The second CRS of the pair for which to check for axes changes.
     * @param interpDim The number of dimensions of the interpolation CRS, or 0 if none.
     * @param isSource  {@code true} for pre-concatenating the changes, or {@code false} for post-concatenating.
     * @param factory   The factory to use for performing axis changes.
     */
    private static MathTransform swapAndScaleAxes(MathTransform transform,
            final CoordinateReferenceSystem sourceCRS,
            final CoordinateReferenceSystem targetCRS,
            final int interpDim, final boolean isSource,
            final MathTransformFactory factory) throws FactoryException
    {
        if (sourceCRS != null && targetCRS != null && sourceCRS != targetCRS) try {
            Matrix m = CoordinateSystems.swapAndScaleAxes(sourceCRS.getCoordinateSystem(),
                                                          targetCRS.getCoordinateSystem());
            if (!m.isIdentity()) {
                if (interpDim != 0) {
                    m = Matrices.createPassThrough(interpDim, m, 0);
                }
                final MathTransform s = factory.createAffineTransform(m);
                transform = factory.createConcatenatedTransform(isSource ? s : transform,
                                                                isSource ? transform : s);
            }
        } catch (ConversionException e) {
            throw new IllegalArgumentException(Errors.format(Errors.Keys.IllegalArgumentValue_2,
                    (isSource ? "sourceCRS" : "targetCRS"),
                    (isSource ?  sourceCRS  :  targetCRS).getName()), e);
        }
        return transform;
    }




    //////////////////////////////////////////////////////////////////////////////////////////////////
    ////////                                                                                  ////////
    ////////                               XML support with JAXB                              ////////
    ////////                                                                                  ////////
    ////////        The following methods are invoked by JAXB using reflection (even if       ////////
    ////////        they are private) or are helpers for other methods invoked by JAXB.       ////////
    ////////        Those methods can be safely removed if Geographic Markup Language         ////////
    ////////        (GML) support is not needed.                                              ////////
    ////////                                                                                  ////////
    //////////////////////////////////////////////////////////////////////////////////////////////////

    /**
     * Constructs a new object in which every attributes are set to a null value.
     * <strong>This is not a valid object.</strong> This constructor is strictly
     * reserved to JAXB, which will assign values to the fields using reflexion.
     */
    private DefaultConversion() {
    }
}<|MERGE_RESOLUTION|>--- conflicted
+++ resolved
@@ -429,81 +429,6 @@
     }
 
     /**
-<<<<<<< HEAD
-     * Creates the math transform to be given to the sub-class constructor.
-     * This method is a workaround for RFE #4093999 in Java bug database
-     * ("Relax constraint on placement of this()/super() call in constructors").
-     *
-     * <p>This method may also return the parameters used for creating the math transform because those parameters
-     * may have been augmented with the semi-major and semi-minor axis lengths.  Since those parameter values have
-     * been set on a clone of {@code definition.getParameterValues()}, those values are lost (ignoring MathTransform
-     * internal) if we do not return them here.</p>
-     *
-     * @return The math transform, optionally with the parameters used for creating it.
-     *         Bundled in a {@code Map.Entry} as an ugly workaround for RFE #4093999.
-     */
-    @Workaround(library="JDK", version="1.7")
-    private static Map.Entry<ParameterValueGroup,MathTransform> createMathTransform(
-            final Conversion definition,
-            final CoordinateReferenceSystem sourceCRS,
-            final CoordinateReferenceSystem targetCRS,
-            final MathTransformFactory factory) throws FactoryException
-    {
-        final int interpDim = ReferencingUtilities.getDimension(getInterpolationCRS(definition));
-        MathTransform mt = definition.getMathTransform();
-        final Map.Entry<ParameterValueGroup,MathTransform> pair;
-        if (mt == null) {
-            /*
-             * If the user did not specified explicitely a MathTransform, we will need to create it
-             * from the parameters. This case happen often when creating a ProjectedCRS, because the
-             * user often did not have all needed information when he created the defining conversion:
-             * the length of semi-major and semi-minor axes were often missing. But now we know those
-             * lengths thanks to the 'sourceCRS' argument given to this method. So we can complete the
-             * parameters. This is the job of MathTransformFactory.createBaseToDerived(…).
-             */
-            final ParameterValueGroup parameters = definition.getParameterValues();
-            if (parameters == null) {
-                throw new IllegalArgumentException(Errors.format(Errors.Keys.UnspecifiedParameterValues));
-            }
-            mt = factory.createBaseToDerived(sourceCRS, parameters, targetCRS.getCoordinateSystem());
-            pair = new AbstractMap.SimpleEntry<ParameterValueGroup,MathTransform>(parameters, mt);
-        } else {
-            pair = new AbstractMap.SimpleEntry<ParameterValueGroup,MathTransform>(null, mt);
-            /*
-             * If the user specified explicitely a MathTransform, we may still need to swap or scale axes.
-             * If this conversion is a defining conversion (which is usually the case when creating a new
-             * ProjectedCRS), then DefaultMathTransformFactory has a specialized createBaseToDerived(…)
-             * method for this job.
-             */
-            final CoordinateReferenceSystem mtSource = definition.getSourceCRS();
-            final CoordinateReferenceSystem mtTarget = definition.getTargetCRS();
-            if (mtSource == null && mtTarget == null && factory instanceof DefaultMathTransformFactory) {
-                mt = ((DefaultMathTransformFactory) factory).createBaseToDerived(
-                        sourceCRS.getCoordinateSystem(), mt,
-                        targetCRS.getCoordinateSystem());
-            } else {
-                /*
-                 * If we can not use our SIS factory implementation, or if this conversion is not a defining
-                 * conversion (i.e. if this is the conversion of an existing ProjectedCRS, in which case the
-                 * math transform may not be normalized), then we fallback on a simpler swapAndScaleAxes(…)
-                 * method defined in this class. This is needed for AbstractCRS.forConvention(AxisConvention).
-                 */
-                mt = swapAndScaleAxes(mt, sourceCRS, mtSource, interpDim, true,  factory);
-                mt = swapAndScaleAxes(mt, mtTarget, targetCRS, interpDim, false, factory);
-                pair.setValue(mt);
-                return pair;  // Skip createPassThroughTransform(…) since it was handled by swapAndScaleAxes(…).
-            }
-        }
-        if (interpDim != 0) {
-            mt = factory.createPassThroughTransform(interpDim, mt, 0);
-        }
-        pair.setValue(mt);
-        return pair;
-    }
-
-    /**
-=======
->>>>>>> 92d0db8c
      * Concatenates to the given transform the operation needed for swapping and scaling the axes.
      * The two coordinate systems must implement the same GeoAPI coordinate system interface.
      * For example if {@code sourceCRS} uses a {@code CartesianCS}, then {@code targetCRS} must use
