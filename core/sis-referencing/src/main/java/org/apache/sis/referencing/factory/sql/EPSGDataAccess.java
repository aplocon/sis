--- conflicted
+++ resolved
@@ -965,13 +965,8 @@
      * }
      */
     private void ensureNoCycle(final Class<?> type, final Integer code) throws FactoryException {
-<<<<<<< HEAD
         if (JDK8.putIfAbsent(safetyGuard, code, type) != null) {
-            throw new FactoryException(error().getString(Errors.Keys.RecursiveCreateCallForCode_2, type, code));
-=======
-        if (safetyGuard.putIfAbsent(code, type) != null) {
             throw new FactoryException(resources().getString(Resources.Keys.RecursiveCreateCallForCode_2, type, code));
->>>>>>> cafdc508
         }
     }
 
