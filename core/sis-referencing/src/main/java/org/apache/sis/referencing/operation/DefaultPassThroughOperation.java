--- conflicted
+++ resolved
@@ -17,14 +17,11 @@
 package org.apache.sis.referencing.operation;
 
 import java.util.Map;
-<<<<<<< HEAD
-import org.opengis.parameter.ParameterValueGroup;
-=======
 import java.util.Arrays;
 import javax.xml.bind.annotation.XmlType;
 import javax.xml.bind.annotation.XmlElement;
 import javax.xml.bind.annotation.XmlRootElement;
->>>>>>> c64d9083
+import org.opengis.parameter.ParameterValueGroup;
 import org.opengis.referencing.operation.MathTransform;
 import org.opengis.referencing.operation.CoordinateOperation;
 import org.opengis.referencing.operation.PassThroughOperation;
@@ -72,11 +69,7 @@
      *
      * @see #getOperation()
      */
-<<<<<<< HEAD
-    private final SingleOperation operation;
-=======
-    private CoordinateOperation operation;
->>>>>>> c64d9083
+    private SingleOperation operation;
 
     /**
      * Constructs a single operation from a set of properties.
@@ -209,12 +202,8 @@
      * @see PassThroughTransform#getSubTransform()
      */
     @Override
-<<<<<<< HEAD
+    @XmlElement(name = "coordOperation", required = true)
     public SingleOperation getOperation() {
-=======
-    @XmlElement(name = "coordOperation", required = true)
-    public CoordinateOperation getOperation() {
->>>>>>> c64d9083
         return operation;
     }
 
@@ -323,7 +312,7 @@
      *
      * @see #getOperation()
      */
-    private void setOperation(final CoordinateOperation op) {
+    private void setOperation(final SingleOperation op) {
         if (operation == null) {
             operation = op;
         } else {
