/*
 * Licensed to the Apache Software Foundation (ASF) under one or more
 * contributor license agreements.  See the NOTICE file distributed with
 * this work for additional information regarding copyright ownership.
 * The ASF licenses this file to You under the Apache License, Version 2.0
 * (the "License"); you may not use this file except in compliance with
 * the License.  You may obtain a copy of the License at
 *
 *     http://www.apache.org/licenses/LICENSE-2.0
 *
 * Unless required by applicable law or agreed to in writing, software
 * distributed under the License is distributed on an "AS IS" BASIS,
 * WITHOUT WARRANTIES OR CONDITIONS OF ANY KIND, either express or implied.
 * See the License for the specific language governing permissions and
 * limitations under the License.
 */
package org.apache.sis.referencing.crs;

import java.util.Map;
import javax.measure.unit.Unit;
import javax.measure.quantity.Angle;
import javax.measure.quantity.Length;
import javax.xml.bind.annotation.XmlType;
import javax.xml.bind.annotation.XmlElement;
import javax.xml.bind.annotation.XmlRootElement;
import org.opengis.parameter.ParameterValue;
import org.opengis.parameter.GeneralParameterValue;
import org.opengis.parameter.GeneralParameterDescriptor;
import org.opengis.referencing.crs.ProjectedCRS;
import org.opengis.referencing.crs.GeographicCRS;
import org.opengis.referencing.cs.CartesianCS;
import org.opengis.referencing.cs.CoordinateSystem; // For javadoc
import org.opengis.referencing.datum.Ellipsoid;
import org.opengis.referencing.datum.GeodeticDatum;
import org.opengis.referencing.operation.Conversion;
import org.opengis.referencing.operation.Projection;
import org.opengis.geometry.MismatchedDimensionException;
import org.apache.sis.referencing.IdentifiedObjects;
import org.apache.sis.referencing.cs.AxesConvention;
import org.apache.sis.referencing.operation.DefaultOperationMethod;
import org.apache.sis.internal.referencing.ReferencingUtilities;
import org.apache.sis.internal.metadata.AxisDirections;
import org.apache.sis.internal.metadata.WKTKeywords;
import org.apache.sis.internal.referencing.WKTUtilities;
import org.apache.sis.internal.util.Constants;
import org.apache.sis.internal.system.Loggers;
import org.apache.sis.io.wkt.Convention;
import org.apache.sis.io.wkt.FormattableObject;
import org.apache.sis.io.wkt.Formatter;
import org.apache.sis.util.ComparisonMode;
import org.apache.sis.util.logging.Logging;

import static org.apache.sis.internal.referencing.WKTUtilities.toFormattable;


/**
 * A 2-dimensional coordinate reference system used to approximate the shape of the earth on a planar surface.
 * It is done in such a way that the distortion that is inherent to the approximation is carefully
 * controlled and known. Distortion correction is commonly applied to calculated bearings and
 * distances to produce values that are a close match to actual field values.
 *
 * <p><b>Used with coordinate system type:</b>
 *   {@linkplain org.apache.sis.referencing.cs.DefaultCartesianCS Cartesian}.
 * </p>
 *
 * <div class="section">Immutability and thread safety</div>
 * This class is immutable and thus thread-safe if the property <em>values</em> (not necessarily the map itself),
 * the coordinate system and the datum instances given to the constructor are also immutable. Unless otherwise noted
 * in the javadoc, this condition holds if all components were created using only SIS factories and static constants.
 *
 * @author  Martin Desruisseaux (IRD, Geomatys)
 * @since   0.6
 * @version 0.6
 * @module
 */
@XmlType(name="ProjectedCRSType", propOrder = {
    "baseCRS",
    "coordinateSystem"
})
@XmlRootElement(name = "ProjectedCRS")
public class DefaultProjectedCRS extends AbstractDerivedCRS<Projection> implements ProjectedCRS {
    /**
     * Serial number for inter-operability with different versions.
     */
    private static final long serialVersionUID = -4502680112031773028L;

    /**
     * Creates a projected CRS from a defining conversion.
     * The properties given in argument follow the same rules than for the
     * {@linkplain AbstractCRS#AbstractCRS(Map, CoordinateSystem) super-class constructor}.
     * The following table is a reminder of main (not all) properties:
     *
     * <table class="sis">
     *   <caption>Recognized properties (non exhaustive list)</caption>
     *   <tr>
     *     <th>Property name</th>
     *     <th>Value type</th>
     *     <th>Returned by</th>
     *   </tr>
     *   <tr>
     *     <td>{@value org.opengis.referencing.IdentifiedObject#NAME_KEY}</td>
     *     <td>{@link org.opengis.metadata.Identifier} or {@link String}</td>
     *     <td>{@link #getName()}</td>
     *   </tr>
     *   <tr>
     *     <td>{@value org.opengis.referencing.IdentifiedObject#ALIAS_KEY}</td>
     *     <td>{@link org.opengis.util.GenericName} or {@link CharSequence} (optionally as array)</td>
     *     <td>{@link #getAlias()}</td>
     *   </tr>
     *   <tr>
     *     <td>{@value org.opengis.referencing.IdentifiedObject#IDENTIFIERS_KEY}</td>
     *     <td>{@link org.opengis.metadata.Identifier} (optionally as array)</td>
     *     <td>{@link #getIdentifiers()}</td>
     *   </tr>
     *   <tr>
     *     <td>{@value org.opengis.referencing.IdentifiedObject#REMARKS_KEY}</td>
     *     <td>{@link org.opengis.util.InternationalString} or {@link String}</td>
     *     <td>{@link #getRemarks()}</td>
     *   </tr>
     *   <tr>
     *     <td>{@value org.opengis.referencing.datum.Datum#DOMAIN_OF_VALIDITY_KEY}</td>
     *     <td>{@link org.opengis.metadata.extent.Extent}</td>
     *     <td>{@link #getDomainOfValidity()}</td>
     *   </tr>
     *   <tr>
     *     <td>{@value org.opengis.referencing.datum.Datum#SCOPE_KEY}</td>
     *     <td>{@link org.opengis.util.InternationalString} or {@link String}</td>
     *     <td>{@link #getScope()}</td>
     *   </tr>
     * </table>
     *
     * The supplied {@code conversion} argument shall <strong>not</strong> includes the operation steps
     * for performing {@linkplain org.apache.sis.referencing.cs.CoordinateSystems#swapAndScaleAxes unit
     * conversions and change of axis order} since those operations will be inferred by this constructor.
     *
     * @param  properties The properties to be given to the new derived CRS object.
     * @param  baseCRS    Coordinate reference system to base the derived CRS on.
     * @param  conversion The defining conversion from a {@linkplain AxesConvention#NORMALIZED normalized} base
     *                    to a normalized derived CRS.
     * @param  derivedCS  The coordinate system for the derived CRS. The number of axes
     *         must match the target dimension of the {@code baseToDerived} transform.
     * @throws MismatchedDimensionException if the source and target dimensions of {@code baseToDerived}
     *         do not match the dimensions of {@code base} and {@code derivedCS} respectively.
     */
    public DefaultProjectedCRS(final Map<String,?> properties,
                               final GeographicCRS baseCRS,
                               final Conversion    conversion,
                               final CartesianCS   derivedCS)
            throws MismatchedDimensionException
    {
        super(properties, baseCRS, conversion, derivedCS);
    }

    /**
     * Constructs a new coordinate reference system with the same values than the specified one.
     * This copy constructor provides a way to convert an arbitrary implementation into a SIS one
     * or a user-defined one (as a subclass), usually in order to leverage some implementation-specific API.
     *
     * <p>This constructor performs a shallow copy, i.e. the properties are not cloned.</p>
     *
     * @param crs The coordinate reference system to copy.
     *
     * @see #castOrCopy(ProjectedCRS)
     */
    protected DefaultProjectedCRS(final ProjectedCRS crs) {
        super(crs);
    }

    /**
     * Returns a SIS coordinate reference system implementation with the same values than the given
     * arbitrary implementation. If the given object is {@code null}, then this method returns {@code null}.
     * Otherwise if the given object is already a SIS implementation, then the given object is returned unchanged.
     * Otherwise a new SIS implementation is created and initialized to the attribute values of the given object.
     *
     * @param  object The object to get as a SIS implementation, or {@code null} if none.
     * @return A SIS implementation containing the values of the given object (may be the
     *         given object itself), or {@code null} if the argument was null.
     */
    public static DefaultProjectedCRS castOrCopy(final ProjectedCRS object) {
        return (object == null) || (object instanceof DefaultProjectedCRS)
                ? (DefaultProjectedCRS) object : new DefaultProjectedCRS(object);
    }

    /**
     * Returns the type of conversion associated to this {@code DefaultProjectedCRS}.
     * Must be a hard-coded, constant value (not dependent on object state).
     */
    @Override
    final Class<Projection> getConversionType() {
        return Projection.class;
    }

    /**
     * Returns the GeoAPI interface implemented by this class.
     * The SIS implementation returns {@code ProjectedCRS.class}.
     *
     * <div class="note"><b>Note for implementors:</b>
     * Subclasses usually do not need to override this method since GeoAPI does not define {@code ProjectedCRS}
     * sub-interface. Overriding possibility is left mostly for implementors who wish to extend GeoAPI with
     * their own set of interfaces.</div>
     *
     * @return {@code ProjectedCRS.class} or a user-defined sub-interface.
     */
    @Override
    public Class<? extends ProjectedCRS> getInterface() {
        return ProjectedCRS.class;
    }

    /**
     * Returns the datum of the {@linkplain #getBaseCRS() base CRS}.
     *
     * @return The datum of the base CRS.
     */
    @Override
    public GeodeticDatum getDatum() {
        return getBaseCRS().getDatum();
    }

    /**
     * Returns the geographic CRS on which the map projection is applied.
     * This CRS defines the {@linkplain #getDatum() datum} of this CRS and (at least implicitly)
     * the {@linkplain org.apache.sis.referencing.operation.DefaultConversion#getSourceCRS() source}
     * of the {@linkplain #getConversionFromBase() conversion from base}.
     *
     * @return The base coordinate reference system, which must be geographic.
     */
    @Override
    @XmlElement(name = "baseGeodeticCRS", required = true)  // Note: older GML version used "baseGeographicCRS".
    public GeographicCRS getBaseCRS() {
<<<<<<< HEAD
        return (GeographicCRS) super.getConversionFromBase().getSourceCRS();
=======
        final Projection projection = super.getConversionFromBase();
        return (projection != null) ? projection.getSourceCRS() : null;
>>>>>>> b4ff835b
    }

    /**
     * Returns the map projection from the {@linkplain #getBaseCRS() base CRS} to this CRS.
     * In Apache SIS, the conversion source and target CRS are set to the following values:
     *
     * <ul>
     *   <li>The conversion {@linkplain org.apache.sis.referencing.operation.DefaultConversion#getSourceCRS()
     *       source CRS} is the {@linkplain #getBaseCRS() base CRS} of {@code this} CRS.</li>
     *   <li>The conversion {@linkplain org.apache.sis.referencing.operation.DefaultConversion#getTargetCRS()
     *       target CRS} is {@code this} CRS.
     * </ul>
     *
     * <div class="note"><b>Note:</b>
     * This is different than ISO 19111, which allows source and target CRS to be {@code null}.</div>
     *
     * @return The map projection from base CRS to this CRS.
     */
    @Override
    public Projection getConversionFromBase() {
        return super.getConversionFromBase();
    }

    /**
     * Returns the coordinate system.
     */
    @Override
    @XmlElement(name="cartesianCS", required = true)
    public final CartesianCS getCoordinateSystem() {
        // See AbstractDerivedCRS.createConversionFromBase(…) for
        // an explanation about why this method is declared final.
        return (CartesianCS) super.getCoordinateSystem();
    }

    /**
     * {@inheritDoc}
     *
     * @return {@inheritDoc}
     */
    @Override
    public DefaultProjectedCRS forConvention(final AxesConvention convention) {
        return (DefaultProjectedCRS) super.forConvention(convention);
    }

    /**
     * Returns a coordinate reference system of the same type than this CRS but with different axes.
     */
    @Override
    final AbstractCRS createSameType(final Map<String,?> properties, final CoordinateSystem cs) {
        final Projection conversion = super.getConversionFromBase();
        return new DefaultProjectedCRS(properties, (GeographicCRS) conversion.getSourceCRS(), conversion, (CartesianCS) cs);
    }

    /**
     * Compares this coordinate reference system with the specified object for equality.
     *
     * @param  object The object to compare to {@code this}.
     * @param  mode {@link ComparisonMode#STRICT STRICT} for performing a strict comparison, or
     *         {@link ComparisonMode#IGNORE_METADATA IGNORE_METADATA} for comparing only properties
     *         relevant to coordinate transformations.
     * @return {@code true} if both objects are equal.
     */
    @Override
    public boolean equals(final Object object, final ComparisonMode mode) {
        return (object == this) || super.equals(object, mode);
    }

    /**
     * {@inheritDoc}
     *
     * @return {@inheritDoc}
     */
    @Override
    protected long computeHashCode() {
        return super.computeHashCode();
    }

    /**
     * Formats the inner part of the <cite>Well Known Text</cite> (WKT) representation of this CRS.
     *
     * <div class="note"><b>Example:</b> Well-Known Text (version 2)
     * of a projected coordinate reference system using the Lambert Conformal method.
     *
     * {@preformat wkt
     *   ProjectedCRS[“NTF (Paris) / Lambert zone II”,
     *     BaseGeodCRS[“NTF (Paris)”,
     *       Datum[“Nouvelle Triangulation Francaise”,
     *         Ellipsoid[“NTF”, 6378249.2, 293.4660212936269, LengthUnit[“metre”, 1]]],
     *         PrimeMeridian[“Paris”, 2.5969213, AngleUnit[“grade”, 0.015707963267948967]]],
     *     Conversion[“Lambert zone II”,
     *       Method[“Lambert Conic Conformal (1SP)”, Id[“EPSG”, 9801, Citation[“IOGP”]]],
     *       Parameter[“Latitude of natural origin”, 52.0, AngleUnit[“grade”, 0.015707963267948967], Id[“EPSG”, 8801]],
     *       Parameter[“Longitude of natural origin”, 0.0, AngleUnit[“degree”, 0.017453292519943295], Id[“EPSG”, 8802]],
     *       Parameter[“Scale factor at natural origin”, 0.99987742, ScaleUnit[“unity”, 1], Id[“EPSG”, 8805]],
     *       Parameter[“False easting”, 600000.0, LengthUnit[“metre”, 1], Id[“EPSG”, 8806]],
     *       Parameter[“False northing”, 2200000.0, LengthUnit[“metre”, 1], Id[“EPSG”, 8807]]],
     *     CS[“Cartesian”, 2],
     *       Axis[“Easting (E)”, east, Order[1]],
     *       Axis[“Northing (N)”, north, Order[2]],
     *       LengthUnit[“metre”, 1],
     *     Id[“EPSG”, 27572, Citation[“IOGP”], URI[“urn:ogc:def:crs:EPSG::27572”]]]
     * }
     *
     * <p>Same coordinate reference system using WKT 1.</p>
     *
     * {@preformat wkt
     *   PROJCS[“NTF (Paris) / Lambert zone II”,
     *     GEOGCS[“NTF (Paris)”,
     *       DATUM[“Nouvelle Triangulation Francaise”,
     *         SPHEROID[“NTF”, 6378249.2, 293.4660212936269]],
     *         PRIMEM[“Paris”, 2.33722917],
     *       UNIT[“degree”, 0.017453292519943295],
     *       AXIS[“Longitude”, EAST],
     *       AXIS[“Latitude”, NORTH]],
     *     PROJECTION[“Lambert_Conformal_Conic_1SP”, AUTHORITY[“EPSG”, “9801”]],
     *     PARAMETER[“latitude_of_origin”, 46.8],
     *     PARAMETER[“central_meridian”, 0.0],
     *     PARAMETER[“scale_factor”, 0.99987742],
     *     PARAMETER[“false_easting”, 600000.0],
     *     PARAMETER[“false_northing”, 2200000.0],
     *     UNIT[“metre”, 1],
     *     AXIS[“Easting”, EAST],
     *     AXIS[“Northing”, NORTH],
     *     AUTHORITY[“EPSG”, “27572”]]
     * }
     * </div>
     *
     * @return {@code "ProjectedCRS"} (WKT 2) or {@code "ProjCS"} (WKT 1).
     *
     * @see <a href="http://docs.opengeospatial.org/is/12-063r5/12-063r5.html#57">WKT 2 specification §9</a>
     */
    @Override
    protected String formatTo(final Formatter formatter) {
        if (super.getConversionFromBase() == null) {
            /*
             * Should never happen except temporarily at construction time, or if the user invoked the copy constructor
             * with an invalid Conversion. Delegates to the super-class method for avoiding a NullPointerException.
             * That method returns 'null', which will cause the WKT to be declared invalid.
             */
            return super.formatTo(formatter);
        }
        WKTUtilities.appendName(this, formatter, null);
        final Convention    convention  = formatter.getConvention();
        final boolean       isWKT1      = (convention.majorVersion() == 1);
        final CartesianCS   cs          = getCoordinateSystem();
        final GeographicCRS baseCRS     = getBaseCRS();
        final Unit<?>       lengthUnit  = ReferencingUtilities.getUnit(cs);
        final Unit<Angle>   angularUnit = AxisDirections.getAngularUnit(baseCRS.getCoordinateSystem(), null);
        final Unit<Angle>   oldAngle    = formatter.addContextualUnit(angularUnit);
        final Unit<?>       oldLength   = formatter.addContextualUnit(lengthUnit);
        /*
         * Format the enclosing base CRS. Note that WKT 1 formats a full GeographicCRS while WKT 2 formats only
         * the datum with the prime meridian (no coordinate system) and uses a different keyword ("BaseGeodCRS"
         * instead of "GeodeticCRS"). The DefaultGeodeticCRS.formatTo(Formatter) method detects when the CRS to
         * format is part of an enclosing ProjectedCRS and will adapt accordingly.
         */
        formatter.newLine();
        formatter.append(toFormattable(baseCRS));
        formatter.newLine();
        final Parameters p = new Parameters(this);
        final boolean isBaseCRS;
        if (isWKT1) {
            p.append(formatter);    // Format outside of any "Conversion" element.
            isBaseCRS = false;
        } else {
            formatter.append(p);    // Format inside a "Conversion" element.
            isBaseCRS = isBaseCRS(formatter);
        }
        /*
         * In WKT 2 format, the coordinate system axes are written only if this projected CRS is not the base CRS
         * of another derived CRS.
         */
        if (!isBaseCRS || convention == Convention.INTERNAL) {
            formatCS(formatter, cs, lengthUnit, isWKT1);
        }
        formatter.restoreContextualUnit(lengthUnit, oldLength);
        formatter.restoreContextualUnit(angularUnit, oldAngle);
        return isWKT1 ? WKTKeywords.ProjCS : isBaseCRS ? WKTKeywords.BaseProjCRS
                : formatter.shortOrLong(WKTKeywords.ProjCRS, WKTKeywords.ProjectedCRS);
    }

    /**
     * Temporary object for formatting the projection method and parameters inside a {@code Conversion} element.
     */
    private static final class Parameters extends FormattableObject {
        /** The conversion which specify the operation method and parameters. */
        private final Conversion conversion;

        /** Semi-major and semi-minor axis lengths. */
        private final Ellipsoid ellipsoid;

        /** Creates a new temporary {@code Conversion} elements for the parameters of the given CRS. */
        Parameters(final DefaultProjectedCRS crs) {
            conversion = crs.getConversionFromBase();
            ellipsoid = crs.getDatum().getEllipsoid();
        }

        /** Formats this {@code Conversion} element. */
        @Override protected String formatTo(final Formatter formatter) {
            WKTUtilities.appendName(conversion, formatter, null);
            formatter.newLine();
            append(formatter);
            return WKTKeywords.Conversion;
        }

        /** Formats this {@code Conversion} element without the conversion name. */
        void append(final Formatter formatter) {
            final Unit<Length> axisUnit = ellipsoid.getAxisUnit();
            formatter.append(DefaultOperationMethod.castOrCopy(conversion.getMethod()));
            formatter.newLine();
            for (final GeneralParameterValue param : conversion.getParameterValues().values()) {
                final GeneralParameterDescriptor desc = param.getDescriptor();
                String name;
                if (IdentifiedObjects.isHeuristicMatchForName(desc, name = Constants.SEMI_MAJOR) ||
                    IdentifiedObjects.isHeuristicMatchForName(desc, name = Constants.SEMI_MINOR))
                {
                    /*
                     * Do not format semi-major and semi-minor axis length in most cases,  since those
                     * informations are provided in the ellipsoid. An exception to this rule occurs if
                     * the lengths are different from the ones declared in the datum.
                     */
                    if (param instanceof ParameterValue<?>) {
                        final double value;
                        try {
                            value = ((ParameterValue<?>) param).doubleValue(axisUnit);
                        } catch (IllegalStateException e) {
                            /*
                             * May happen if the 'conversionFromBase' parameter group does not provide values
                             * for "semi_major" or "semi_minor" axis length. This should not happen with SIS
                             * implementation, but may happen with user-defined map projection implementations.
                             * Since the intend of this check was to skip those parameters anyway, it is okay
                             * for the purpose of WKT formatting if there is no parameter for axis lengths.
                             */
                            Logging.recoverableException(Logging.getLogger(Loggers.WKT), DefaultProjectedCRS.class, "formatTo", e);
                            continue;
                        }
                        if (Double.isNaN(value)) {
                            continue;
                        }
                        final double expected = (name == Constants.SEMI_MINOR)   // using '==' is okay here.
                                ? ellipsoid.getSemiMinorAxis() : ellipsoid.getSemiMajorAxis();
                        if (value == expected) {
                            continue;
                        }
                    }
                }
                WKTUtilities.append(param, formatter);
            }
        }
    }




    //////////////////////////////////////////////////////////////////////////////////////////////////
    ////////                                                                                  ////////
    ////////                               XML support with JAXB                              ////////
    ////////                                                                                  ////////
    ////////        The following methods are invoked by JAXB using reflection (even if       ////////
    ////////        they are private) or are helpers for other methods invoked by JAXB.       ////////
    ////////        Those methods can be safely removed if Geographic Markup Language         ////////
    ////////        (GML) support is not needed.                                              ////////
    ////////                                                                                  ////////
    //////////////////////////////////////////////////////////////////////////////////////////////////

    /**
     * Constructs a new object in which every attributes are set to a default value.
     * <strong>This is not a valid object.</strong> This constructor is strictly
     * reserved to JAXB, which will assign values to the fields using reflexion.
     */
    private DefaultProjectedCRS() {
    }

    /**
     * Used by JAXB only (invoked by reflection).
     *
     * @see #getBaseCRS()
     */
    private void setBaseCRS(final GeographicCRS crs) {
        setBaseCRS("baseGeodeticCRS", crs);
    }

    /**
     * Used by JAXB only (invoked by reflection).
     *
     * @see #getCoordinateSystem()
     */
    private void setCoordinateSystem(final CartesianCS cs) {
        setCoordinateSystem("cartesianCS", cs);
    }
}<|MERGE_RESOLUTION|>--- conflicted
+++ resolved
@@ -227,12 +227,8 @@
     @Override
     @XmlElement(name = "baseGeodeticCRS", required = true)  // Note: older GML version used "baseGeographicCRS".
     public GeographicCRS getBaseCRS() {
-<<<<<<< HEAD
-        return (GeographicCRS) super.getConversionFromBase().getSourceCRS();
-=======
         final Projection projection = super.getConversionFromBase();
-        return (projection != null) ? projection.getSourceCRS() : null;
->>>>>>> b4ff835b
+        return (projection != null) ? (GeographicCRS) projection.getSourceCRS() : null;
     }
 
     /**
