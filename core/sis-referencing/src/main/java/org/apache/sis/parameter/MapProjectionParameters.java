/*
 * Licensed to the Apache Software Foundation (ASF) under one or more
 * contributor license agreements.  See the NOTICE file distributed with
 * this work for additional information regarding copyright ownership.
 * The ASF licenses this file to You under the Apache License, Version 2.0
 * (the "License"); you may not use this file except in compliance with
 * the License.  You may obtain a copy of the License at
 *
 *     http://www.apache.org/licenses/LICENSE-2.0
 *
 * Unless required by applicable law or agreed to in writing, software
 * distributed under the License is distributed on an "AS IS" BASIS,
 * WITHOUT WARRANTIES OR CONDITIONS OF ANY KIND, either express or implied.
 * See the License for the specific language governing permissions and
 * limitations under the License.
 */
package org.apache.sis.parameter;

import java.util.Collections;
import java.util.Map;
import javax.measure.unit.SI;
import javax.measure.unit.Unit;
import org.opengis.parameter.ParameterValue;
import org.opengis.parameter.ParameterDescriptor;
import org.opengis.parameter.ParameterNotFoundException;
import org.apache.sis.referencing.NamedIdentifier;
import org.apache.sis.internal.referencing.Formulas;
import org.apache.sis.internal.util.Constants;
import org.apache.sis.measure.MeasurementRange;
import org.apache.sis.util.resources.Errors;
import org.apache.sis.util.ArraysExt;

import static org.opengis.referencing.IdentifiedObject.NAME_KEY;
import static org.apache.sis.metadata.iso.citation.Citations.NETCDF;

// Branch-specific imports
import java.util.Objects;


/**
 * Map projection parameters, with special processing for alternative ways to express the ellipsoid axis length
 * and the standard parallels. See {@link MapProjectionDescriptor} for more information about those non-standard
 * parameters.
 *
 * @author  Martin Desruisseaux (Geomatys)
 * @since   0.6
 * @version 0.6
 * @module
 */
final class MapProjectionParameters extends DefaultParameterValueGroup {
    /**
     * For cross-version compatibility.
     */
    private static final long serialVersionUID = -6801091012335717139L;

    /**
     * The {@link EarthRadius} parameter instance, created when first needed.
     * This is an "invisible" parameter, never shown in the {@link #values()} list.
     */
    private transient ParameterValue<Double> earthRadius;

    /**
     * The {@link InverseFlattening} parameter instance, created when first needed.
     * This is an "invisible" parameter, never shown in the {@link #values()} list.
     */
    private transient InverseFlattening inverseFlattening;

    /**
     * The {@link StandardParallel} parameter instance, created when first needed.
     * This is an "invisible" parameter, never shown in the {@link #values()} list.
     */
    private transient ParameterValue<double[]> standardParallel;

    /**
     * The {@link IsIvfDefinitive} parameter instance, created when first needed.
     * This is an "invisible" parameter, never shown in the {@link #values()} list.
     */
    private transient ParameterValue<Boolean> isIvfDefinitive;

    /**
     * Creates a new parameter value group. An instance of {@link MapProjectionDescriptor}
     * is mandatory, because some method in this class will need to cast the descriptor.
     */
    MapProjectionParameters(final MapProjectionDescriptor descriptor) {
        super(descriptor);
    }

    /**
     * Returns {@code true} since the {@link #parameterIfExist(String)} method below is compatible with
     * {@link #parameter(String)}. Note that we would need to revisit this condition if this class was
     * no longer final.
     */
    @Override
    boolean isKnownImplementation() {
        return true;
    }

    /**
     * Returns the value in this group for the specified name. If the given name is one of the
     * "invisible" parameters, returns a dynamic parameter view without adding it to the list
     * of real parameter values.
     *
     * @param  name The case insensitive name of the parameter to search for.
     * @return The parameter value for the given name.
     * @throws ParameterNotFoundException if there is no parameter value for the given name.
     */
    @Override
    ParameterValue<?> parameterIfExist(final String name) throws ParameterNotFoundException {
        if (MapProjectionDescriptor.isHeuristicMatchForName(name, Constants.EARTH_RADIUS)) {
            if (earthRadius == null) {
                earthRadius = new EarthRadius(parameter(Constants.SEMI_MAJOR),
                                              parameter(Constants.SEMI_MINOR));
            }
            return earthRadius;
        }
        if (MapProjectionDescriptor.isHeuristicMatchForName(name, Constants.INVERSE_FLATTENING)) {
            return getInverseFlattening();
        }
        if (MapProjectionDescriptor.isHeuristicMatchForName(name, Constants.IS_IVF_DEFINITIVE)) {
            if (isIvfDefinitive == null) {
                isIvfDefinitive = new IsIvfDefinitive(getInverseFlattening());
            }
            return isIvfDefinitive;
        }
        if (((MapProjectionDescriptor) getDescriptor()).hasStandardParallels) {
            if (MapProjectionDescriptor.isHeuristicMatchForName(name, Constants.STANDARD_PARALLEL)) {
                if (standardParallel == null) {
                    standardParallel = new StandardParallel(parameter(Constants.STANDARD_PARALLEL_1),
                                                            parameter(Constants.STANDARD_PARALLEL_2));
                }
                return standardParallel;
            }
        }
        return super.parameterIfExist(name);
    }

    /**
     * Returns the {@link InverseFlattening} instance, creating it when first needed.
     * This parameter is used also by {@link IsIvfDefinitive}.
     */
    private InverseFlattening getInverseFlattening() {
        if (inverseFlattening == null) {
            inverseFlattening = new InverseFlattening(parameter(Constants.SEMI_MAJOR),
                                                      parameter(Constants.SEMI_MINOR));
        }
        return inverseFlattening;
    }




    /**
     * The earth radius parameter. This parameter is computed automatically from the {@code "semi_major"}
     * and {@code "semi_minor"} parameters. When explicitely set, this parameter value is also assigned
     * to the {@code "semi_major"} and {@code "semi_minor"} axis lengths.
     *
     * @see org.apache.sis.referencing.datum.DefaultEllipsoid#getAuthalicRadius()
     */
    static final class EarthRadius extends DefaultParameterValue<Double> {
        /**
         * For cross-version compatibility. Actually instances of this class
         * are not expected to be serialized, but we try to be a bit safer here.
         */
        private static final long serialVersionUID = 5848432458976184182L;

        /**
         * All names known to Apache SIS for the Earth radius parameter.
         * This is used in some NetCDF files instead of {@code SEMI_MAJOR} and {@code SEMI_MINOR}.
         * This is not a standard parameter.
         */
<<<<<<< HEAD
        static final ParameterDescriptor<Double> DESCRIPTOR = new DefaultParameterDescriptor<Double>(
                toMap(MapProjectionDescriptor.EARTH_RADIUS), 0, 1, Double.class,
=======
        static final ParameterDescriptor<Double> DESCRIPTOR = new DefaultParameterDescriptor<>(
                InverseFlattening.toMap(Constants.EARTH_RADIUS), 0, 1, Double.class,
>>>>>>> 7ff21e0b
                MeasurementRange.createGreaterThan(0.0, SI.METRE), null, null);

        /**
         * The parameters for the semi-major and semi-minor axis length.
         */
        private final ParameterValue<?> semiMajor, semiMinor;

        /**
         * Creates a new parameter.
         */
        EarthRadius(final ParameterValue<?> semiMajor, final ParameterValue<?> semiMinor) {
            super(DESCRIPTOR);
            this.semiMajor = semiMajor;
            this.semiMinor = semiMinor;
        }

        /**
         * Invoked when a new parameter value is set. This method sets both axis length to the given radius.
         */
        @Override
        protected void setValue(final Object value, final Unit<?> unit) {
            super.setValue(value, unit);        // Perform argument check.
            final double r = (Double) value;    // At this point, can not be anything else than Double.
            semiMajor.setValue(r, unit);
            semiMinor.setValue(r, unit);
        }

        /**
         * Invoked when the parameter value is requested. Unconditionally computes the authalic radius.
         * If an Earth radius has been explicitely specified, the result will be the same unless the user
         * overwrote it with explicit semi-major or semi-minor axis length.
         */
        @Override
        public double doubleValue() {
            double r = semiMajor.doubleValue();
            if (semiMinor.getValue() != null) {
                // Compute in unit of the semi-major axis.
                r = Formulas.getAuthalicRadius(r, semiMinor.doubleValue(semiMajor.getUnit()));
            }
            return r;
        }

        /**
         * Unconditionally returns the unit of the semi-major axis, which is the unit
         * in which {@link #doubleValue()} performs its computation.
         */
        @Override
        public Unit<?> getUnit() {
            return semiMajor.getUnit();
        }

        /**
         * Getters other than the above {@code doubleValue()} delegate to this method.
         */
        @Override
        public Double getValue() {
            return doubleValue();
        }
    }




    /**
     * The inverse flattening parameter. This parameter is computed automatically from the {@code "semi_major"}
     * and {@code "semi_minor"} parameters. When explicitly set, this parameter value is used for computing the
     * semi-minor axis length.
     *
     * @see org.apache.sis.referencing.datum.DefaultEllipsoid#getInverseFlattening()
     */
    static final class InverseFlattening extends DefaultParameterValue<Double> {
        /**
         * For cross-version compatibility. Actually instances of this class
         * are not expected to be serialized, but we try to be a bit safer here.
         */
        private static final long serialVersionUID = 4490056024453509851L;

        /**
         * All names known to Apache SIS for the inverse flattening parameter.
         * This is used in some NetCDF files instead of {@code SEMI_MINOR}.
         * This is not a standard parameter.
         */
<<<<<<< HEAD
        static final ParameterDescriptor<Double> DESCRIPTOR = new DefaultParameterDescriptor<Double>(
                EarthRadius.toMap(MapProjectionDescriptor.INVERSE_FLATTENING), 0, 1, Double.class,
=======
        static final ParameterDescriptor<Double> DESCRIPTOR = new DefaultParameterDescriptor<>(
                toMap(Constants.INVERSE_FLATTENING), 0, 1, Double.class,
>>>>>>> 7ff21e0b
                MeasurementRange.createGreaterThan(0.0, Unit.ONE), null, null);

        /**
         * Helper method for {@link #DESCRIPTOR} constructions.
         */
        static Map<String,?> toMap(final String name) {
            return Collections.singletonMap(NAME_KEY, new NamedIdentifier(NETCDF, name));
        }

        /**
         * The parameters for the semi-major and semi-minor axis length.
         */
        private final ParameterValue<?> semiMajor, semiMinor;

        /**
         * The declared inverse flattening values, together with a snapshot of axis lengths
         * at the time the inverse flattening has been set.
         */
        private double inverseFlattening, a, b;

        /**
         * Creates a new parameter.
         */
        InverseFlattening(final ParameterValue<?> semiMajor, final ParameterValue<?> semiMinor) {
            super(DESCRIPTOR);
            this.semiMajor = semiMajor;
            this.semiMinor = semiMinor;
            invalidate();
        }

        /**
         * Declares that the inverse flattening factor is not definitive.
         * We use the fact that the {@code ==} operator gives {@code false} if a value is NaN.
         */
        void invalidate() {
            a = b = Double.NaN;
        }

        /**
         * Returns {@code true} if the inverse flattening factor has been explicitely specified
         * and seems to still valid.
         */
        boolean isIvfDefinitive() {
            if (inverseFlattening > 0) {
                final Number ca = (Number) semiMajor.getValue();
                if (ca != null && ca.doubleValue() == a) {
                    final Number cb = (Number) semiMinor.getValue();
                    if (cb != null && cb.doubleValue() == b) {
                        return Objects.equals(semiMajor.getUnit(), semiMinor.getUnit());
                    }
                }
            }
            return false;
        }

        /**
         * Invoked when a new parameter value is set.
         * This method computes the semi-minor axis length from the given value.
         */
        @Override
        protected void setValue(final Object value, final Unit<?> unit) {
            super.setValue(value, unit);        // Perform argument check.
            final double ivf = (Double) value;  // At this point, can not be anything else than Double.
            final Number ca = (Number) semiMajor.getValue();
            if (ca != null) {
                a = ca.doubleValue();
                b = Formulas.getSemiMinor(a, ivf);
                semiMinor.setValue(b, semiMajor.getUnit());
            } else {
                invalidate();
            }
            inverseFlattening = ivf;
        }

        /**
         * Invoked when the parameter value is requested. Computes the inverse flattening factor
         * from the axis lengths if the currently stored value does not seem to be valid anymore.
         */
        @Override
        public double doubleValue() {
            final double ca = semiMajor.doubleValue();
            final double cb = semiMinor.doubleValue(semiMajor.getUnit());
            if (ca == a && cb == b && inverseFlattening > 0) {
                return inverseFlattening;
            }
            return Formulas.getInverseFlattening(ca, cb);
        }

        /**
         * Getters other than the above {@code doubleValue()} delegate to this method.
         */
        @Override
        public Double getValue() {
            return doubleValue();
        }
    }




    /**
     * Whether the inverse flattening parameter is definitive.
     *
     * @see org.apache.sis.referencing.datum.DefaultEllipsoid#isIvfDefinitive()
     */
    static final class IsIvfDefinitive extends DefaultParameterValue<Boolean> {
        /**
         * For cross-version compatibility. Actually instances of this class
         * are not expected to be serialized, but we try to be a bit safer here.
         */
        private static final long serialVersionUID = 5988883252321358629L;

        /**
         * All names known to Apache SIS for the "is IVF definitive" parameter.
         * This is not a standard parameter.
         */
        static final ParameterDescriptor<Boolean> DESCRIPTOR = new DefaultParameterDescriptor<>(
                InverseFlattening.toMap(Constants.IS_IVF_DEFINITIVE), 0, 1, Boolean.class, null, null, null);

        /**
         * The parameters for the inverse flattening factor.
         */
        private final InverseFlattening inverseFlattening;

        /**
         * Creates a new parameter.
         */
        IsIvfDefinitive(final InverseFlattening inverseFlattening) {
            super(DESCRIPTOR);
            this.inverseFlattening = inverseFlattening;
        }

        /**
         * Invoked when a new parameter value is set.
         */
        @Override
        protected void setValue(final Object value, final Unit<?> unit) {
            super.setValue(value, unit);   // Perform argument check.
            if (!(Boolean) value) {
                inverseFlattening.invalidate();
            }
        }

        /**
         * Invoked when the parameter value is requested.
         */
        @Override
        public boolean booleanValue() {
            return inverseFlattening.isIvfDefinitive();
        }

        /**
         * Getters other than the above {@code booleanValue()} delegate to this method.
         */
        @Override
        public Boolean getValue() {
            return booleanValue();
        }
    }




    /**
     * The standard parallels parameter as an array of {@code double}. This parameter is computed automatically
     * from the {@code "standard_parallel_1"} and {@code "standard_parallel_1"} standard parameters. When this
     * non-standard parameter is explicitely set, the array elements are given to the above-cited standard parameters.
     */
    static final class StandardParallel extends DefaultParameterValue<double[]> {
        /**
         * For cross-version compatibility. Actually instances of this class
         * are not expected to be serialized, but we try to be a bit safer here.
         */
        private static final long serialVersionUID = -1379566730374843040L;

        /**
         * All names known to Apache SIS for the standard parallels parameter, as an array of 1 or 2 elements.
         * This is used in some NetCDF files instead of {@link #STANDARD_PARALLEL_1} and
         * {@link #STANDARD_PARALLEL_2}. This is not a standard parameter.
         */
<<<<<<< HEAD
        static final ParameterDescriptor<double[]> DESCRIPTOR = new DefaultParameterDescriptor<double[]>(
                EarthRadius.toMap(MapProjectionDescriptor.STANDARD_PARALLEL),
=======
        static final ParameterDescriptor<double[]> DESCRIPTOR = new DefaultParameterDescriptor<>(
                InverseFlattening.toMap(Constants.STANDARD_PARALLEL),
>>>>>>> 7ff21e0b
                0, 1, double[].class, null, null, null);

        /**
         * The parameters for the standard parallels.
         */
        private final ParameterValue<?> standardParallel1, standardParallel2;

        /**
         * Creates a new parameter.
         */
        StandardParallel(final ParameterValue<?> standardParallel1, final ParameterValue<?> standardParallel2) {
            super(DESCRIPTOR);
            this.standardParallel1 = standardParallel1;
            this.standardParallel2 = standardParallel2;
        }

        /**
         * Invoked when a new parameter value is set. This method assign the array elements
         * to {@code "standard_parallel_1"} and {@code "standard_parallel_1"} parameters.
         */
        @Override
        @SuppressWarnings("fallthrough")
        protected void setValue(final Object value, final Unit<?> unit) {
            super.setValue(value, unit);   // Perform argument check.
            double p1 = Double.NaN;
            double p2 = Double.NaN;
            if (value != null) {
                final double[] values = (double[]) value;
                switch (values.length) {
                    default: {
                        throw new IllegalArgumentException(Errors.format(
                                Errors.Keys.UnexpectedArrayLength_2, 2, values.length));
                    }
                    case 2: p2 = values[1]; // Fallthrough
                    case 1: p1 = values[0]; // Fallthrough
                    case 0: break;
                }
            }
            standardParallel1.setValue(p1, unit);
            standardParallel2.setValue(p2, unit);
        }

        /**
         * Invoked when the parameter value is requested. Unconditionally computes the array
         * from the {@code "standard_parallel_1"} and {@code "standard_parallel_1"} parameters.
         */
        @Override
        public double[] getValue() {
            final Number p1 = (Number) standardParallel1.getValue();
            final Number p2 = (Number) standardParallel2.getValue();
            if (p2 == null) {
                if (p1 == null) {
                    return ArraysExt.EMPTY_DOUBLE;
                }
                return new double[] {p1.doubleValue()};
            }
            return new double[] {(p1 != null) ? p1.doubleValue() : Double.NaN, p2.doubleValue()};
        }
    }
}<|MERGE_RESOLUTION|>--- conflicted
+++ resolved
@@ -34,7 +34,7 @@
 import static org.apache.sis.metadata.iso.citation.Citations.NETCDF;
 
 // Branch-specific imports
-import java.util.Objects;
+import org.apache.sis.internal.jdk7.Objects;
 
 
 /**
@@ -168,13 +168,8 @@
          * This is used in some NetCDF files instead of {@code SEMI_MAJOR} and {@code SEMI_MINOR}.
          * This is not a standard parameter.
          */
-<<<<<<< HEAD
         static final ParameterDescriptor<Double> DESCRIPTOR = new DefaultParameterDescriptor<Double>(
-                toMap(MapProjectionDescriptor.EARTH_RADIUS), 0, 1, Double.class,
-=======
-        static final ParameterDescriptor<Double> DESCRIPTOR = new DefaultParameterDescriptor<>(
                 InverseFlattening.toMap(Constants.EARTH_RADIUS), 0, 1, Double.class,
->>>>>>> 7ff21e0b
                 MeasurementRange.createGreaterThan(0.0, SI.METRE), null, null);
 
         /**
@@ -257,13 +252,8 @@
          * This is used in some NetCDF files instead of {@code SEMI_MINOR}.
          * This is not a standard parameter.
          */
-<<<<<<< HEAD
         static final ParameterDescriptor<Double> DESCRIPTOR = new DefaultParameterDescriptor<Double>(
-                EarthRadius.toMap(MapProjectionDescriptor.INVERSE_FLATTENING), 0, 1, Double.class,
-=======
-        static final ParameterDescriptor<Double> DESCRIPTOR = new DefaultParameterDescriptor<>(
                 toMap(Constants.INVERSE_FLATTENING), 0, 1, Double.class,
->>>>>>> 7ff21e0b
                 MeasurementRange.createGreaterThan(0.0, Unit.ONE), null, null);
 
         /**
@@ -380,7 +370,7 @@
          * All names known to Apache SIS for the "is IVF definitive" parameter.
          * This is not a standard parameter.
          */
-        static final ParameterDescriptor<Boolean> DESCRIPTOR = new DefaultParameterDescriptor<>(
+        static final ParameterDescriptor<Boolean> DESCRIPTOR = new DefaultParameterDescriptor<Boolean>(
                 InverseFlattening.toMap(Constants.IS_IVF_DEFINITIVE), 0, 1, Boolean.class, null, null, null);
 
         /**
@@ -444,13 +434,8 @@
          * This is used in some NetCDF files instead of {@link #STANDARD_PARALLEL_1} and
          * {@link #STANDARD_PARALLEL_2}. This is not a standard parameter.
          */
-<<<<<<< HEAD
         static final ParameterDescriptor<double[]> DESCRIPTOR = new DefaultParameterDescriptor<double[]>(
-                EarthRadius.toMap(MapProjectionDescriptor.STANDARD_PARALLEL),
-=======
-        static final ParameterDescriptor<double[]> DESCRIPTOR = new DefaultParameterDescriptor<>(
                 InverseFlattening.toMap(Constants.STANDARD_PARALLEL),
->>>>>>> 7ff21e0b
                 0, 1, double[].class, null, null, null);
 
         /**
