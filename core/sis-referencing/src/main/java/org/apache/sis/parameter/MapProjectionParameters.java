--- conflicted
+++ resolved
@@ -370,13 +370,8 @@
          * All names known to Apache SIS for the "is IVF definitive" parameter.
          * This is not a standard parameter.
          */
-<<<<<<< HEAD
         static final ParameterDescriptor<Boolean> DESCRIPTOR = new DefaultParameterDescriptor<Boolean>(
-                InverseFlattening.toMap(Constants.IS_IVF_DEFINITIVE), 0, 1, Boolean.class, null, null, null);
-=======
-        static final ParameterDescriptor<Boolean> DESCRIPTOR = new DefaultParameterDescriptor<>(
                 InverseFlattening.toMap(Constants.IS_IVF_DEFINITIVE), 0, 1, Boolean.class, null, null, Boolean.FALSE);
->>>>>>> 5a702577
 
         /**
          * The parameters for the inverse flattening factor.
