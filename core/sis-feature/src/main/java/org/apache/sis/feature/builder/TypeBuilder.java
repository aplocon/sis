--- conflicted
+++ resolved
@@ -33,11 +33,6 @@
 
 // Branch-dependent imports
 import java.util.Objects;
-<<<<<<< HEAD
-=======
-import org.opengis.feature.IdentifiedType;
-import org.opengis.feature.PropertyNotFoundException;
->>>>>>> c5c42e4e
 
 
 /**
@@ -364,7 +359,7 @@
             }
         }
         if (ambiguity != null) {
-            throw new PropertyNotFoundException(errors().getString(
+            throw new IllegalArgumentException(errors().getString(
                     Errors.Keys.AmbiguousName_3, best.getName(), ambiguity.getName(), name));
         }
         return best;
