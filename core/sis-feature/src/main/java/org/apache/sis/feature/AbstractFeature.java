--- conflicted
+++ resolved
@@ -517,17 +517,10 @@
              * If the user gave us a single value, first verify its validity.
              * Then wrap it in a list of 1 element if this property is multi-valued.
              */
-<<<<<<< HEAD
             final DefaultFeatureType valueType = ((AbstractFeature) value).getType();
             final DefaultFeatureType base = role.getValueType();
-            if (base != valueType && DefaultFeatureType.maybeAssignableFrom(base, valueType)) {
+            if (base == valueType || DefaultFeatureType.maybeAssignableFrom(base, valueType)) {
                 return isSingleton ? value : singletonList(AbstractFeature.class, role.getMinimumOccurs(), value);
-=======
-            final FeatureType valueType = ((Feature) value).getType();
-            final FeatureType base = role.getValueType();
-            if (base == valueType || DefaultFeatureType.maybeAssignableFrom(base, valueType)) {
-                return isSingleton ? value : singletonList(Feature.class, role.getMinimumOccurs(), value);
->>>>>>> 84531885
             } else {
                 throw illegalPropertyType(role.getName(), valueType.getName());
             }
