/*
 * Licensed to the Apache Software Foundation (ASF) under one or more
 * contributor license agreements.  See the NOTICE file distributed with
 * this work for additional information regarding copyright ownership.
 * The ASF licenses this file to You under the Apache License, Version 2.0
 * (the "License"); you may not use this file except in compliance with
 * the License.  You may obtain a copy of the License at
 *
 *     http://www.apache.org/licenses/LICENSE-2.0
 *
 * Unless required by applicable law or agreed to in writing, software
 * distributed under the License is distributed on an "AS IS" BASIS,
 * WITHOUT WARRANTIES OR CONDITIONS OF ANY KIND, either express or implied.
 * See the License for the specific language governing permissions and
 * limitations under the License.
 */
package org.apache.sis.feature;

import java.util.Collection;
import java.util.Iterator;
import java.io.Serializable;
import org.opengis.util.GenericName;
import org.opengis.metadata.quality.DataQuality;
import org.apache.sis.util.Debug;
import org.apache.sis.util.ArgumentChecks;
import org.apache.sis.util.resources.Errors;

// Branch-dependent imports
import org.opengis.feature.Feature;
import org.opengis.feature.FeatureType;
import org.opengis.feature.FeatureAssociation;
import org.opengis.feature.FeatureAssociationRole;


/**
 * An instance of an {@linkplain DefaultAssociationRole feature association role} containing the associated feature.
 * {@code AbstractAssociation} can be instantiated by calls to {@link DefaultAssociationRole#newInstance()}.
 *
 * {@section Limitations}
 * <ul>
 *   <li><b>Multi-threading:</b> {@code AbstractAssociation} instances are <strong>not</strong> thread-safe.
 *       Synchronization, if needed, shall be done externally by the caller.</li>
 *   <li><b>Serialization:</b> serialized objects of this class are not guaranteed to be compatible with future
 *       versions. Serialization should be used only for short term storage or RMI between applications running
 *       the same SIS version.</li>
 * </ul>
 *
 * @author  Martin Desruisseaux (Geomatys)
 * @since   0.5
 * @version 0.5
 * @module
 *
 * @see DefaultAssociationRole#newInstance()
 */
public abstract class AbstractAssociation extends Field<Feature> implements FeatureAssociation, Cloneable, Serializable {
    /**
     * For cross-version compatibility.
     */
    private static final long serialVersionUID = 5992169056331267867L;

    /**
     * Information about the association.
     */
    final FeatureAssociationRole role;

    /**
     * Creates a new association of the given role.
     *
     * @param role Information about the association.
     *
     * @see #create(FeatureAssociationRole)
     */
    protected AbstractAssociation(final FeatureAssociationRole role) {
        this.role = role;
    }

    /**
     * Creates a new association of the given role.
     *
     * @param  role Information about the association.
     * @return The new association.
     *
     * @see DefaultAssociationRole#newInstance()
     */
    public static AbstractAssociation create(final FeatureAssociationRole role) {
        ArgumentChecks.ensureNonNull("role", role);
        return isSingleton(role.getMaximumOccurs())
               ? new SingletonAssociation(role)
               : new MultiValuedAssociation(role);
    }

    /**
     * Creates a new association of the given role initialized to the given value.
     *
     * @param  role  Information about the association.
     * @param  value The initial value (may be {@code null}).
     * @return The new association.
     */
    static AbstractAssociation create(final FeatureAssociationRole role, final Object value) {
        ArgumentChecks.ensureNonNull("role", role);
        return isSingleton(role.getMaximumOccurs())
               ? new SingletonAssociation(role, (Feature) value)
               : new MultiValuedAssociation(role, value);
    }

    /**
     * Returns the name of this association as defined by its {@linkplain #getRole() role}.
     * This convenience method delegates to {@link FeatureAssociationRole#getName()}.
     *
     * @return The association name specified by its role.
     */
    @Override
    public GenericName getName() {
        return role.getName();
    }

    /**
     * Returns information about the association.
     *
     * @return Information about the association.
     */
    @Override
    public FeatureAssociationRole getRole() {
        return role;
    }

    /**
     * Returns the associated feature, or {@code null} if none. This convenience method can be invoked in
     * the common case where the {@linkplain DefaultAssociationRole#getMaximumOccurs() maximum number} of
     * features is restricted to 1 or 0.
     *
     * @return The associated feature (may be {@code null}).
     * @throws IllegalStateException if this association contains more than one value.
     *
     * @see AbstractFeature#getPropertyValue(String)
     */
    @Override
    public abstract Feature getValue();

    /**
     * Returns all features, or an empty collection if none.
     * The returned collection is <cite>live</cite>: changes in the returned collection
     * will be reflected immediately in this {@code Association} instance, and conversely.
     *
     * <p>The default implementation returns a collection which will delegate its work to
     * {@link #getValue()} and {@link #setValue(Object)}.</p>
     *
     * @return The features in a <cite>live</cite> collection.
     */
    @Override
    public Collection<Feature> getValues() {
        return super.getValues();
    }

    /**
     * Sets the associated feature.
     *
     * {@section Validation}
     * The amount of validation performed by this method is implementation dependent.
     * Usually, only the most basic constraints are verified. This is so for performance reasons
     * and also because some rules may be temporarily broken while constructing a feature.
     * A more exhaustive verification can be performed by invoking the {@link #quality()} method.
     *
     * @param  value The new value, or {@code null}.
     * @throws IllegalArgumentException If the given feature is not valid for this association.
     *
     * @see AbstractFeature#setPropertyValue(String, Object)
     */
    @Override
    public abstract void setValue(final Feature value) throws IllegalArgumentException;

    /**
     * Sets the features. All previous values are replaced by the given collection.
     *
     * <p>The default implementation ensures that the given collection contains at most one element,
     * then delegates to {@link #setValue(Feature)}.</p>
     *
     * @param  values The new values.
     * @throws IllegalArgumentException if the given collection contains too many elements.
     */
    @Override
    public void setValues(final Collection<? extends Feature> values) throws IllegalArgumentException {
        super.setValues(values);
    }

    /**
     * Ensures that storing a feature of the given type is valid for an association
     * expecting the given base type.
     */
    final void ensureValid(final FeatureType base, final FeatureType type) {
        if (base != type && !DefaultFeatureType.maybeAssignableFrom(base, type)) {
            throw new IllegalArgumentException(
                    Errors.format(Errors.Keys.IllegalArgumentClass_3, getName(), base.getName(), type.getName()));
        }
    }

    /**
     * Verifies if the current association value mets the constraints defined by the association role.
     * This method returns at most one {@linkplain org.apache.sis.metadata.iso.quality.DefaultDataQuality#getReports()
     * report} with a {@linkplain org.apache.sis.metadata.iso.quality.DefaultDomainConsistency#getResults() result} for
     * each constraint violations found, if any.
     * See {@link AbstractAttribute#quality()} for an example.
     *
     * <p>This association is valid if this method does not report any
     * {@linkplain org.apache.sis.metadata.iso.quality.DefaultConformanceResult conformance result} having a
     * {@linkplain org.apache.sis.metadata.iso.quality.DefaultConformanceResult#pass() pass} value of {@code false}.</p>
     *
     * @return Reports on all constraint violations found.
     *
     * @see AbstractFeature#quality()
     */
    public DataQuality quality() {
        final Validator v = new Validator(null);
        v.validate(role, getValues());
        return v.quality;
    }

    /**
     * Returns a string representation of this association.
     * The returned string is for debugging purpose and may change in any future SIS version.
     *
     * @return A string representation of this association for debugging purpose.
     */
    @Debug
    @Override
    public String toString() {
        final String pt = DefaultAssociationRole.getTitleProperty(role);
        final Iterator<Feature> it = getValues().iterator();
        return FieldType.toString("FeatureAssociation", role, DefaultAssociationRole.getValueTypeName(role), new Iterator<Object>() {
            @Override public boolean hasNext() {
                return it.hasNext();
            }

            @Override public Object next() {
                return it.next().getPropertyValue(pt);
            }
<<<<<<< HEAD

            @Override
            public void remove() {
                throw new UnsupportedOperationException();
            }
        });
=======
        }).toString();
    }

    /**
     * Returns a copy of this association.
     * The default implementation returns a <em>shallow</em> copy:
     * the association {@linkplain #getValue() value} is <strong>not</strong> cloned.
     * However subclasses may choose to do otherwise.
     *
     * @return A clone of this association.
     * @throws CloneNotSupportedException if this association can not be cloned.
     *         The default implementation never throw this exception. However subclasses may throw it.
     */
    @Override
    public AbstractAssociation clone() throws CloneNotSupportedException {
        return (AbstractAssociation) super.clone();
>>>>>>> b22527f8
    }
}<|MERGE_RESOLUTION|>--- conflicted
+++ resolved
@@ -234,14 +234,11 @@
             @Override public Object next() {
                 return it.next().getPropertyValue(pt);
             }
-<<<<<<< HEAD
 
             @Override
             public void remove() {
                 throw new UnsupportedOperationException();
             }
-        });
-=======
         }).toString();
     }
 
@@ -258,6 +255,5 @@
     @Override
     public AbstractAssociation clone() throws CloneNotSupportedException {
         return (AbstractAssociation) super.clone();
->>>>>>> b22527f8
     }
 }