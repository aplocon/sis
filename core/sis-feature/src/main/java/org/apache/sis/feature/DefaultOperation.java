--- conflicted
+++ resolved
@@ -26,11 +26,6 @@
 
 // Branch-dependent imports
 import org.apache.sis.internal.jdk7.Objects;
-<<<<<<< HEAD
-=======
-import org.opengis.feature.IdentifiedType;
-import org.opengis.feature.Operation;
->>>>>>> 756e5f85
 
 
 /**
@@ -53,11 +48,7 @@
  * @version 0.5
  * @module
  */
-<<<<<<< HEAD
-public class DefaultOperation extends PropertyType {
-=======
-public class DefaultOperation extends AbstractIdentifiedType implements Operation {
->>>>>>> 756e5f85
+public class DefaultOperation extends AbstractIdentifiedType {
     /**
      * For cross-version compatibility.
      */
@@ -95,7 +86,6 @@
      *
      * @return Description of the input parameters.
      */
-    @Override
     public ParameterDescriptorGroup getParameters() {
         return parameters;
     }
@@ -105,12 +95,7 @@
      *
      * @return The type of the result, or {@code null} if none.
      */
-<<<<<<< HEAD
     public AbstractIdentifiedType getResult() {
-=======
-    @Override
-    public IdentifiedType getResult() {
->>>>>>> 756e5f85
         return result;
     }
 
