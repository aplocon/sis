/*
 * Licensed to the Apache Software Foundation (ASF) under one or more
 * contributor license agreements.  See the NOTICE file distributed with
 * this work for additional information regarding copyright ownership.
 * The ASF licenses this file to You under the Apache License, Version 2.0
 * (the "License"); you may not use this file except in compliance with
 * the License.  You may obtain a copy of the License at
 *
 *     http://www.apache.org/licenses/LICENSE-2.0
 *
 * Unless required by applicable law or agreed to in writing, software
 * distributed under the License is distributed on an "AS IS" BASIS,
 * WITHOUT WARRANTIES OR CONDITIONS OF ANY KIND, either express or implied.
 * See the License for the specific language governing permissions and
 * limitations under the License.
 */
package org.apache.sis.feature;

import java.util.Map;
import java.util.List;
import java.util.ArrayList;
import java.util.IdentityHashMap;
import org.opengis.util.GenericName;
import org.opengis.util.InternationalString;
import org.apache.sis.util.resources.Errors;
import org.apache.sis.util.Debug;

import static org.apache.sis.util.ArgumentChecks.*;

// Branch-dependent imports
import org.opengis.feature.PropertyType;
import org.opengis.feature.AttributeType;
import org.opengis.feature.FeatureType;
import org.opengis.feature.FeatureAssociation;
import org.opengis.feature.FeatureAssociationRole;


/**
 * Indicates the role played by the association between two features.
 * In the area of geographic information, there exist multiple kinds of associations:
 *
 * <ul>
 *   <li><b>Aggregation</b> represents associations between features which can exist even if the aggregate is destroyed.</li>
 *   <li><b>Composition</b> represents relationships where the owned features are destroyed together with the composite.</li>
 *   <li><b>Spatial</b> association represents spatial or topological relationships that may exist between features (e.g. “<cite>east of</cite>”).</li>
 *   <li><b>Temporal</b> association may represent for example a sequence of changes over time involving the replacement of some
 *       feature instances by other feature instances.</li>
 * </ul>
 *
 * <div class="section">Immutability and thread safety</div>
 * Instances of this class are immutable if all properties ({@link GenericName} and {@link InternationalString}
 * instances) and all arguments (e.g. {@code valueType}) given to the constructor are also immutable.
 * Such immutable instances can be shared by many objects and passed between threads without synchronization.
 *
 * @author  Martin Desruisseaux (Geomatys)
 * @since   0.5
 * @version 0.8
 * @module
 *
 * @see DefaultFeatureType
 * @see AbstractAssociation
 */
public class DefaultAssociationRole extends FieldType implements FeatureAssociationRole {
    /**
     * For cross-version compatibility.
     */
    private static final long serialVersionUID = 1592712639262027124L;

    /**
     * The type of feature instances to be associated.
     *
     * @see #getValueType()
     */
    private volatile FeatureType valueType;

    /**
     * The name of the property to use as a title for the associated feature, or an empty string if none.
     * This field is initially null, then computed when first needed.
     * This information is used only by {@link AbstractAssociation#toString()} implementation.
     *
     * @see #getTitleProperty()
     */
    private volatile transient String titleProperty;

    /**
     * Constructs an association to the given feature type. The properties map is given unchanged to
     * the {@linkplain AbstractIdentifiedType#AbstractIdentifiedType(Map) super-class constructor}.
     * The following table is a reminder of main (not all) recognized map entries:
     *
     * <table class="sis">
     *   <caption>Recognized map entries (non exhaustive list)</caption>
     *   <tr>
     *     <th>Map key</th>
     *     <th>Value type</th>
     *     <th>Returned by</th>
     *   </tr>
     *   <tr>
     *     <td>{@value org.apache.sis.feature.AbstractIdentifiedType#NAME_KEY}</td>
     *     <td>{@link GenericName} or {@link String}</td>
     *     <td>{@link #getName()}</td>
     *   </tr>
     *   <tr>
     *     <td>{@value org.apache.sis.feature.AbstractIdentifiedType#DEFINITION_KEY}</td>
     *     <td>{@link InternationalString} or {@link String}</td>
     *     <td>{@link #getDefinition()}</td>
     *   </tr>
     *   <tr>
     *     <td>{@value org.apache.sis.feature.AbstractIdentifiedType#DESIGNATION_KEY}</td>
     *     <td>{@link InternationalString} or {@link String}</td>
     *     <td>{@link #getDesignation()}</td>
     *   </tr>
     *   <tr>
     *     <td>{@value org.apache.sis.feature.AbstractIdentifiedType#DESCRIPTION_KEY}</td>
     *     <td>{@link InternationalString} or {@link String}</td>
     *     <td>{@link #getDescription()}</td>
     *   </tr>
     * </table>
     *
     * @param identification  the name and other information to be given to this association role.
     * @param valueType       the type of feature values.
     * @param minimumOccurs   the minimum number of occurrences of the association within its containing entity.
     * @param maximumOccurs   the maximum number of occurrences of the association within its containing entity,
     *                        or {@link Integer#MAX_VALUE} if there is no restriction.
     *
     * @see org.apache.sis.feature.builder.AssociationRoleBuilder
     */
    public DefaultAssociationRole(final Map<String,?> identification, final FeatureType valueType,
            final int minimumOccurs, final int maximumOccurs)
    {
        super(identification, minimumOccurs, maximumOccurs);
        ensureNonNull("valueType", valueType);
        this.valueType = valueType;
    }

    /**
     * Constructs an association to a feature type of the given name.
     * This constructor can be used when creating a cyclic graph of {@link DefaultFeatureType} instances.
     * In such cases, at least one association needs to be created while its {@code FeatureType} is not yet available.
     *
     * <div class="note"><b>Example:</b>
     * The following establishes a bidirectional association between feature types <var>A</var> and <var>B</var>:
     *
     * {@preformat java
     *   String    namespace = "My model";
     *   GenericName nameOfA = Names.createTypeName(namespace, ":", "Feature type A");
     *   GenericName nameOfB = Names.createTypeName(namespace, ":", "Feature type B");
     *   FeatureType typeA = new DefaultFeatureType(nameOfA, false, null,
     *       new DefaultAssociationRole(Names.createLocalName("Association to B"), nameOfB),
     *       // More properties if desired.
     *   );
     *   FeatureType typeB = new DefaultFeatureType(nameOfB, false, null,
     *       new DefaultAssociationRole(Names.createLocalName("Association to A"), featureA),
     *       // More properties if desired.
     *   );
     * }
     *
     * After the above code completed, the {@linkplain #getValueType() value type} of <cite>"association to B"</cite>
     * has been automatically set to the {@code typeB} instance.
     * </div>
     *
     * Callers shall make sure that the feature types graph will not contain more than one feature of the given name.
     * If more than one {@code FeatureType} instance of the given name is found at resolution time, the selected one
     * is undetermined.
     *
     * @param identification  the name and other information to be given to this association role.
     * @param valueType       the name of the type of feature values.
     * @param minimumOccurs   the minimum number of occurrences of the association within its containing entity.
     * @param maximumOccurs   the maximum number of occurrences of the association within its containing entity,
     *                        or {@link Integer#MAX_VALUE} if there is no restriction.
     */
    public DefaultAssociationRole(final Map<String,?> identification, final GenericName valueType,
            final int minimumOccurs, final int maximumOccurs)
    {
        super(identification, minimumOccurs, maximumOccurs);
        ensureNonNull("valueType", valueType);
        this.valueType = new NamedFeatureType(valueType);
    }

    /**
     * Returns {@code true} if the associated {@code FeatureType} is complete (not just a name).
     * This method returns {@code false} if this {@code FeatureAssociationRole} has been
     * {@linkplain #DefaultAssociationRole(Map, GenericName, int, int) constructed with only a feature name}
     * and that named feature has not yet been resolved.
     *
     * @return {@code true} if the associated feature is complete, or {@code false} if only its name is known.
     *
     * @see #getValueType()
     *
     * @since 0.8
     */
    public final boolean isResolved() {
        final FeatureType type = valueType;
        if (type instanceof NamedFeatureType) {
            final FeatureType resolved = ((NamedFeatureType) type).resolved;
            if (resolved == null) {
                return false;
            }
            valueType = resolved;
        }
        return true;
    }

    /**
     * If the associated feature type is a placeholder for a {@code FeatureType} to be defined later,
     * replaces the placeholder by the actual instance if available. Otherwise do nothing.
     *
     * This method is needed only in case of cyclic graph, e.g. feature <var>A</var> has an association
     * to feature <var>B</var> which has an association back to <var>A</var>. It may also be <var>A</var>
     * having an association to itself, <i>etc.</i>
     *
     * @param  creating  the feature type in process of being constructed.
     * @return {@code true} if this association references a resolved feature type after this method call.
     */
    final boolean resolve(final DefaultFeatureType creating) {
        final FeatureType type = valueType;
        if (type instanceof NamedFeatureType) {
<<<<<<< HEAD
            final GenericName name = type.getName();
            if (name.equals(creating.getName())) {
                type = creating; // This is the most common case.
            } else {
                /*
                 * The feature that we need to resolve is not the one we just created. Maybe we can find
                 * this desired feature in an association of the 'creating' feature, instead than beeing
                 * the 'creating' feature itself. This is a little bit unusual, but not illegal.
                 */
                final List<FeatureType> deferred = new ArrayList<FeatureType>();
                type = search(creating, name, deferred);
                if (type == null) {
=======
            FeatureType resolved = ((NamedFeatureType) type).resolved;
            if (resolved == null) {
                final GenericName name = type.getName();
                if (name.equals(creating.getName())) {
                    resolved = creating;                                    // This is the most common case.
                } else {
>>>>>>> 6e941010
                    /*
                     * The feature that we need to resolve is not the one we just created. Maybe we can find
                     * this desired feature in an association of the 'creating' feature, instead than beeing
                     * the 'creating' feature itself. This is a little bit unusual, but not illegal.
                     */
                    final List<FeatureType> deferred = new ArrayList<>();
                    resolved = search(creating, name, deferred);
                    if (resolved == null) {
                        /*
                         * Did not found the desired FeatureType in the 'creating' instance.
                         * Try harder, by searching recursively in associations of associations.
                         */
                        if (deferred.isEmpty() || (resolved = deepSearch(deferred, name)) == null) {
                            return false;
                        }
                    }
                }
                ((NamedFeatureType) type).resolved = resolved;
            }
            valueType = resolved;
        }
        return true;
    }

    /**
     * Searches in the given {@code feature} for an associated feature type of the given name.
     * This method does not search recursively in the associations of the associated features.
     * Such recursive search will be performed by {@link #deepSearch(List, GenericName)} only
     * if we do not find the desired feature in the most direct way.
     *
     * <p>Current implementation does not check that there is no duplicated names.
     * See {@link #deepSearch(List, GenericName)} for a rational.</p>
     *
     * @param  feature   the feature in which to search.
     * @param  name      the name of the feature to search.
     * @param  deferred  where to store {@code FeatureType}s to be eventually used for a deep search.
     * @return the feature of the given name, or {@code null} if none.
     */
    @SuppressWarnings("null")
    private static FeatureType search(final FeatureType feature, final GenericName name, final List<FeatureType> deferred) {
        /*
         * Search only in associations declared in the given feature, not in inherited associations.
         * The inherited associations will be checked in a separated loop below if we did not found
         * the request feature type in explicitly declared associations.
         */
        for (final PropertyType property : feature.getProperties(false)) {
            if (property instanceof FeatureAssociationRole) {
                final FeatureType valueType;
                if (property instanceof DefaultAssociationRole) {
                    valueType = ((DefaultAssociationRole) property).valueType;
                    if (valueType instanceof NamedFeatureType) {
                        continue;                                   // Skip unresolved feature types.
                    }
                } else {
                    valueType = ((FeatureAssociationRole) property).getValueType();
                }
                if (name.equals(valueType.getName())) {
                    return valueType;
                }
                deferred.add(valueType);
            }
        }
        /*
         * Search in inherited associations as a separated step, in order to include the overridden
         * associations in the search. Overridden associations have the same association role name,
         * but not necessarily the same feature type (may be a subtype). This is equivalent to
         * "covariant return type" in the Java language.
         */
        for (FeatureType type : feature.getSuperTypes()) {
            if (name.equals(type.getName())) {
                return type;
            }
            type = search(type, name, deferred);
            if (type != null) {
                return type;
            }
        }
        return null;
    }

    /**
     * Potentially invoked after {@link #search(FeatureType, GenericName, List)} for searching
     * in associations of associations.
     *
     * <p>Current implementation does not check that there is no duplicated names. Even if we did so,
     * a graph of feature types may have no duplicated names at this time but some duplicated names
     * later. We rather put a warning in {@link #DefaultAssociationRole(Map, GenericName, int, int)}
     * javadoc.</p>
     *
     * @param  feature  the feature in which to search.
     * @param  name     the name of the feature to search.
     * @param  done     the feature types collected by {@link #search(FeatureType, GenericName, List)}.
     * @return the feature of the given name, or {@code null} if none.
     */
    private static FeatureType deepSearch(final List<FeatureType> deferred, final GenericName name) {
        final Map<FeatureType,Boolean> done = new IdentityHashMap<FeatureType,Boolean>(8);
        for (int i=0; i<deferred.size();) {
            FeatureType valueType = deferred.get(i++);
            if (done.put(valueType, Boolean.TRUE) == null) {
                deferred.subList(0, i).clear();                 // Discard previous value for making more room.
                valueType = search(valueType, name, deferred);
                if (valueType != null) {
                    return valueType;
                }
                i = 0;
            }
        }
        return null;
    }

    /**
     * Returns the type of feature values.
     *
     * <p>This method can not be invoked if {@link #isResolved()} returns {@code false}.
     * However it is still possible to {@linkplain Features#getValueTypeName(PropertyType)
     * get the associated feature type name}.</p>
     *
     * @return the type of feature values.
     * @throws IllegalStateException if the feature type has been specified
     *         {@linkplain #DefaultAssociationRole(Map, GenericName, int, int) only by its name}
     *         and not yet resolved.
     *
     * @see #isResolved()
     * @see Features#getValueTypeName(PropertyType)
     */
    @Override
    public final FeatureType getValueType() {
        /*
         * This method shall be final for consistency with other methods in this classes
         * which use the 'valueType' field directly. Furthermore, this method is invoked
         * (indirectly) by DefaultFeatureType constructors.
         */
        FeatureType type = valueType;
        if (type instanceof NamedFeatureType) {
            type = ((NamedFeatureType) type).resolved;
            if (type == null) {
                throw new IllegalStateException(Errors.format(Errors.Keys.UnresolvedFeatureName_1, getName()));
            }
            valueType = type;
        }
        return type;
    }

    /**
     * Returns the name of the feature type. This information is always available
     * even when the name has not yet been {@linkplain #resolve resolved}.
     */
    static GenericName getValueTypeName(final FeatureAssociationRole role) {
        return (role instanceof DefaultAssociationRole ? ((DefaultAssociationRole) role).valueType : role.getValueType()).getName();
    }

    /**
     * Returns the name of the property to use as a title for the associated feature, or {@code null} if none.
     * This method searches for the first attribute having a value class assignable to {@link CharSequence}.
     */
    static String getTitleProperty(final FeatureAssociationRole role) {
        if (role instanceof DefaultAssociationRole) {
            String p = ((DefaultAssociationRole) role).titleProperty; // No synchronization - not a big deal if computed twice.
            if (p != null) {
                return p.isEmpty() ? null : p;
            }
            p = searchTitleProperty(role);
            ((DefaultAssociationRole) role).titleProperty = (p != null) ? p : "";
            return p;
        }
        return searchTitleProperty(role);
    }

    /**
     * Implementation of {@link #getTitleProperty(FeatureAssociationRole)} for first search,
     * or for non-SIS {@code FeatureAssociationRole} implementations.
     */
    private static String searchTitleProperty(final FeatureAssociationRole role) {
        for (final PropertyType type : role.getValueType().getProperties(true)) {
            if (type instanceof AttributeType<?>) {
                final AttributeType<?> pt = (AttributeType<?>) type;
                if (pt.getMaximumOccurs() != 0 && CharSequence.class.isAssignableFrom(pt.getValueClass())) {
                    return pt.getName().toString();
                }
            }
        }
        return null;
    }

    /**
     * Returns the minimum number of occurrences of the association within its containing entity.
     * The returned value is greater than or equal to zero.
     *
     * @return the minimum number of occurrences of the association within its containing entity.
     */
    @Override
    public final int getMinimumOccurs() {
        return super.getMinimumOccurs();
    }

    /**
     * Returns the maximum number of occurrences of the association within its containing entity.
     * The returned value is greater than or equal to the {@link #getMinimumOccurs()} value.
     * If there is no maximum, then this method returns {@link Integer#MAX_VALUE}.
     *
     * @return the maximum number of occurrences of the association within its containing entity,
     *         or {@link Integer#MAX_VALUE} if none.
     */
    @Override
    public final int getMaximumOccurs() {
        return super.getMaximumOccurs();
    }

    /**
     * Creates a new association instance of this role.
     *
     * @return a new association instance.
     *
     * @see AbstractAssociation#create(FeatureAssociationRole)
     */
    @Override
    public FeatureAssociation newInstance() {
        return AbstractAssociation.create(this);
    }

    /**
     * Returns a hash code value for this association role.
     *
     * @return {@inheritDoc}
     */
    @Override
    public int hashCode() {
        /*
         * Do not use the full 'valueType' object for computing hash code,
         * because it may change before and after 'resolve' is invoked. In
         * addition, this avoid infinite recursivity in case of cyclic graph.
         */
        return super.hashCode() + valueType.getName().hashCode();
    }

    /**
     * Compares this association role with the given object for equality.
     *
     * @return {@inheritDoc}
     */
    @Override
    public boolean equals(final Object obj) {
        if (obj == this) {
            return true;
        }
        if (super.equals(obj)) {
            final DefaultAssociationRole that = (DefaultAssociationRole) obj;
            return valueType.equals(that.valueType);
        }
        return false;
    }

    /**
     * Returns a string representation of this association role.
     * The returned string is for debugging purpose and may change in any future SIS version.
     *
     * @return a string representation of this association role for debugging purpose.
     */
    @Debug
    @Override
    public String toString() {
        return toString("FeatureAssociationRole", getName(), valueType.getName()).toString();
    }
}<|MERGE_RESOLUTION|>--- conflicted
+++ resolved
@@ -214,33 +214,18 @@
     final boolean resolve(final DefaultFeatureType creating) {
         final FeatureType type = valueType;
         if (type instanceof NamedFeatureType) {
-<<<<<<< HEAD
-            final GenericName name = type.getName();
-            if (name.equals(creating.getName())) {
-                type = creating; // This is the most common case.
-            } else {
-                /*
-                 * The feature that we need to resolve is not the one we just created. Maybe we can find
-                 * this desired feature in an association of the 'creating' feature, instead than beeing
-                 * the 'creating' feature itself. This is a little bit unusual, but not illegal.
-                 */
-                final List<FeatureType> deferred = new ArrayList<FeatureType>();
-                type = search(creating, name, deferred);
-                if (type == null) {
-=======
             FeatureType resolved = ((NamedFeatureType) type).resolved;
             if (resolved == null) {
                 final GenericName name = type.getName();
                 if (name.equals(creating.getName())) {
                     resolved = creating;                                    // This is the most common case.
                 } else {
->>>>>>> 6e941010
                     /*
                      * The feature that we need to resolve is not the one we just created. Maybe we can find
                      * this desired feature in an association of the 'creating' feature, instead than beeing
                      * the 'creating' feature itself. This is a little bit unusual, but not illegal.
                      */
-                    final List<FeatureType> deferred = new ArrayList<>();
+                    final List<FeatureType> deferred = new ArrayList<FeatureType>();
                     resolved = search(creating, name, deferred);
                     if (resolved == null) {
                         /*
