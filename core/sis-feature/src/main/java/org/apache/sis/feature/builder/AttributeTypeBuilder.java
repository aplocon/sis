--- conflicted
+++ resolved
@@ -138,13 +138,8 @@
      *
      * @param owner  the builder of the {@code FeatureType} for which to add the attribute.
      */
-<<<<<<< HEAD
     AttributeTypeBuilder(final FeatureTypeBuilder owner, final DefaultAttributeType<V> template) {
-        super(owner, template);
-=======
-    AttributeTypeBuilder(final FeatureTypeBuilder owner, final AttributeType<V> template) {
         super(owner);
->>>>>>> 67c6ed77
         property      = template;
         minimumOccurs = template.getMinimumOccurs();
         maximumOccurs = template.getMaximumOccurs();
