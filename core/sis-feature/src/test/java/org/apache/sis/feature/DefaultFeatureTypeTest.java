/*
 * Licensed to the Apache Software Foundation (ASF) under one or more
 * contributor license agreements.  See the NOTICE file distributed with
 * this work for additional information regarding copyright ownership.
 * The ASF licenses this file to You under the Apache License, Version 2.0
 * (the "License"); you may not use this file except in compliance with
 * the License.  You may obtain a copy of the License at
 *
 *     http://www.apache.org/licenses/LICENSE-2.0
 *
 * Unless required by applicable law or agreed to in writing, software
 * distributed under the License is distributed on an "AS IS" BASIS,
 * WITHOUT WARRANTIES OR CONDITIONS OF ANY KIND, either express or implied.
 * See the License for the specific language governing permissions and
 * limitations under the License.
 */
package org.apache.sis.feature;

import java.util.Map;
import java.util.HashMap;
import java.util.Iterator;
import java.util.Collection;
import org.opengis.util.NameFactory;
import org.opengis.util.InternationalString;
import org.apache.sis.internal.system.DefaultFactories;
import org.apache.sis.test.DependsOnMethod;
import org.apache.sis.test.DependsOn;
import org.apache.sis.test.TestCase;
import org.junit.Test;

import static org.apache.sis.test.Assert.*;
import static java.util.Collections.singletonMap;
import static org.apache.sis.test.TestUtilities.getSingleton;

// Branch-dependent imports
import org.opengis.feature.PropertyType;


/**
 * Tests {@link DefaultFeatureType}.
 *
 * @author  Martin Desruisseaux (Geomatys)
 * @since   0.5
 * @version 0.6
 * @module
 */
@DependsOn(DefaultAttributeTypeTest.class)
public final strictfp class DefaultFeatureTypeTest extends TestCase {
    /**
     * Creates a simple feature type without super-types.
     * The feature contains the following attributes:
     *
     * <ul>
     *   <li>{@code city}       as a  {@link String}  (mandatory)</li>
     *   <li>{@code population} as an {@link Integer} (mandatory)</li>
     * </ul>
     *
     * @return The feature for a city.
     */
    public static DefaultFeatureType city() {
        final Map<String,Object> identification = new HashMap<String,Object>();
        final DefaultAttributeType<String>  city       = DefaultAttributeTypeTest.city(identification);
        final DefaultAttributeType<Integer> population = DefaultAttributeTypeTest.population(identification);

        identification.clear();
        assertNull(identification.put(DefaultFeatureType.NAME_KEY, "City"));
        return new DefaultFeatureType(identification, false, null, city, population);
    }

    /**
     * Creates a sub-type of the "city" type with only one additional property, an arbitrary amount of strings.
     * The feature contains the following attribute:
     *
     * <ul>
     *   <li>{@code city}         as a  {@link String}  (mandatory)</li>
     *   <li>{@code population}   as an {@link Integer} (mandatory)</li>
     *   <li>{@code universities} as an arbitrary amount of {@link String}</li>
     * </ul>
     *
     * @return The feature for an university city.
     */
    public static DefaultFeatureType universityCity() {
        return new DefaultFeatureType(singletonMap(DefaultFeatureType.NAME_KEY, "University city"), false,
                new DefaultFeatureType[] {city()}, DefaultAttributeTypeTest.universities());
    }

    /**
     * Creates a sub-type of the "city" type with only one additional property, a string giving the parliament name.
     * The feature contains the following attribute:
     *
     * <ul>
     *   <li>{@code city}       as a  {@link String}  (mandatory)</li>
     *   <li>{@code population} as an {@link Integer} (mandatory)</li>
     *   <li>{@code parliament} as a  {@link String}  (mandatory)</li>
     * </ul>
     *
     * @return The feature for a capital.
     */
    public static DefaultFeatureType capital() {
        return new DefaultFeatureType(singletonMap(DefaultFeatureType.NAME_KEY, "Capital"), false,
                new DefaultFeatureType[] {city()}, DefaultAttributeTypeTest.parliament());
    }

    /**
     * Creates a sub-type of the "city" type with two additional properties.
     * The feature contains the following attribute:
     *
     * <ul>
     *   <li>{@code city}       as a  {@link String}       (mandatory)</li>
     *   <li>{@code population} as an {@link Integer}      (mandatory)</li>
     *   <li>{@code region}     as a  {@link CharSequence} (mandatory) — the region for which the city is a metropolis.</li>
     *   <li>{@code isGlobal}   as a  {@link Boolean}      (mandatory) — whether the city has an effect on global affairs.</li>
     * </ul>
     *
     * @return The feature for a metropolis.
     */
    public static DefaultFeatureType metropolis() {
        final Map<String,Object> identification = new HashMap<String,Object>(4);
        assertNull(identification.put(DefaultFeatureType.NAME_KEY,         "Metropolis"));
        assertNull(identification.put(DefaultFeatureType.NAME_KEY + "_fr", "Métropole"));
        return new DefaultFeatureType(identification, false,
                new DefaultFeatureType[] {city()},
                new DefaultAttributeType<CharSequence>(singletonMap(DefaultAttributeType.NAME_KEY, "region"),
                        CharSequence.class, 1, 1, null),
                new DefaultAttributeType<Boolean>(singletonMap(DefaultAttributeType.NAME_KEY, "isGlobal"),
                        Boolean.class, 1, 1, null));
    }

    /**
     * Creates a sub-type of the "metropolis" type with the "region" attribute overridden to
     * {@link InternationalString} and an arbitrary amount of universities.
     */
    static DefaultFeatureType worldMetropolis() {
        return worldMetropolis(metropolis(), universityCity(), CharacteristicTypeMapTest.temperature(), InternationalString.class);
    }

    /**
     * Creates a sub-type of the "metropolis" type with the "region" attribute overridden to the given type.
     * The given type should be {@link InternationalString}, but we allow other types for testing argument checks.
     */
    private static <T> DefaultFeatureType worldMetropolis(final DefaultFeatureType metropolis,
            final DefaultFeatureType universityCity, final DefaultAttributeType<?> temperature, final Class<T> regionType)
    {
        return new DefaultFeatureType(singletonMap(DefaultFeatureType.NAME_KEY, "World metropolis"), false,
                new DefaultFeatureType[] {          // Super types
                    metropolis,
                    universityCity
                },
<<<<<<< HEAD
                new DefaultAttributeType<?>[] {
                    new DefaultAttributeType<T>(singletonMap(DefaultAttributeType.NAME_KEY, "region"), regionType, 1, 1, null),
=======
                new DefaultAttributeType<?>[] {     // Properties
                    new DefaultAttributeType<>(singletonMap(DefaultAttributeType.NAME_KEY, "region"), regionType, 1, 1, null),
>>>>>>> a87cc671
                    temperature
                });
    }

    /**
     * Verifies that {@code DefaultFeatureType} methods returns unmodifiable collections.
     * This method does <strong>not</strong> check recursively the properties.
     */
    private static void assertUnmodifiable(final DefaultFeatureType feature) {
        final Collection<?> superTypes         = feature.getSuperTypes();
        final Collection<?> declaredProperties = feature.getProperties(false);
        final Collection<?> allProperties      = feature.getProperties(true);
        if (!superTypes.isEmpty()) try {
            superTypes.clear();
            fail("Super-types collection shall not be modifiable.");
        } catch (UnsupportedOperationException e) {
            assertFalse(superTypes.isEmpty());
        }
        if (!declaredProperties.isEmpty()) try {
            declaredProperties.clear();
            fail("Properties collection shall not be modifiable.");
        } catch (UnsupportedOperationException e) {
            assertFalse(declaredProperties.isEmpty());
        }
        if (!allProperties.isEmpty()) try {
            allProperties.clear();
            fail("Properties collection shall not be modifiable.");
        } catch (UnsupportedOperationException e) {
            assertFalse(allProperties.isEmpty());
        }
        // Opportunist check.
        assertTrue("'properties(true)' shall contain all 'properties(false)' elements.",
                allProperties.containsAll(declaredProperties));
    }

    /**
     * Asserts that the given feature contains the given properties, in the same order.
     * This method tests the following {@code FeatureType} methods:
     *
     * <ul>
     *   <li>{@link DefaultFeatureType#getProperties(boolean)}</li>
     *   <li>{@link DefaultFeatureType#getProperty(String)}</li>
     * </ul>
     *
     * @param feature The feature to verify.
     * @param includeSuperTypes {@code true} for including the properties inherited from the super-types,
     *        or {@code false} for returning only the properties defined explicitely in the feature type.
     * @param expected Names of the expected properties.
     */
    private static void assertPropertiesEquals(final DefaultFeatureType feature, final boolean includeSuperTypes,
            final String... expected)
    {
        int index = 0;
        for (final PropertyType property : feature.getProperties(includeSuperTypes)) {
            assertTrue("Found more properties than expected.", index < expected.length);
            final String name = expected[index++];
            assertNotNull(name, property);
            assertEquals (name, property.getName().toString());
            assertSame   (name, property, feature.getProperty(name));
        }
        assertEquals("Unexpected number of properties.", expected.length, index);
        try {
            feature.getProperty("apple");
            fail("Shall not found a non-existent property.");
        } catch (IllegalArgumentException e) {
            final String message = e.getMessage();
            assertTrue(message, message.contains("apple"));
            assertTrue(message, message.contains(feature.getName().toString()));
        }
    }

    /**
     * Tests the construction of a simple feature without super-types.
     * A feature is said "simple" if the cardinality of all attributes is [1 … 1].
     *
     * <p>Current implementation performs its tests on the {@link #city()} feature.</p>
     */
    @Test
    public void testSimple() {
        final DefaultFeatureType simple = city();
        assertUnmodifiable(simple);
        assertEquals("name", "City",     simple.getName().toString());
        assertTrue  ("superTypes",       simple.getSuperTypes().isEmpty());
        assertFalse ("isAbstract",       simple.isAbstract());
        assertFalse ("isSparse",         simple.isSparse());
        assertTrue  ("isSimple",         simple.isSimple());
        assertTrue  ("isAssignableFrom", simple.isAssignableFrom(simple));
        assertEquals("instanceSize", 2,  simple.indices().size());
        assertPropertiesEquals(simple, false, "city", "population");
    }

    /**
     * Tests the construction of a "complex" feature without super-types.
     * A feature is said "complex" if it contains at least one attribute
     * with a cardinality different than [0 … 0] and [1 … 1].
     */
    @Test
    @DependsOnMethod("testSimple")
    public void testComplex() {
        final Map<String,Object> identification = new HashMap<String,Object>();
        final DefaultAttributeType<String>  city       = DefaultAttributeTypeTest.city(identification);
        final DefaultAttributeType<Integer> population = DefaultAttributeTypeTest.population(identification);
        testComplex(city, population, 0, 0); // Simple
        testComplex(city, population, 0, 1);
        testComplex(city, population, 0, 2);
        testComplex(city, population, 1, 2);
        testComplex(city, population, 1, 1); // Simple
    }

    /**
     * Implementation of {@link #testComplex()} for the given minimum and maximum occurrences.
     */
    private static void testComplex(
            final DefaultAttributeType<String>  city,
            final DefaultAttributeType<Integer> population,
            final int minimumOccurs, final int maximumOccurs)
    {
        final DefaultAttributeType<String> festival = new DefaultAttributeType<String>(
                singletonMap(DefaultAttributeType.NAME_KEY, "festival"),
                String.class, minimumOccurs, maximumOccurs, null);

        final DefaultFeatureType complex = new DefaultFeatureType(
                singletonMap(DefaultAttributeType.NAME_KEY, "Festival"),
                false, null, city, population, festival);

        assertUnmodifiable(complex);
        final Collection<PropertyType> properties = complex.getProperties(false);
        final Iterator<PropertyType> it = properties.iterator();

        assertEquals("name",            "Festival",                     complex.getName().toString());
        assertTrue  ("superTypes",                                      complex.getSuperTypes().isEmpty());
        assertTrue  ("isAssignableFrom",                                complex.isAssignableFrom(complex));
        assertFalse ("isAbstract",                                      complex.isAbstract());
        assertFalse ("isSparse",                                        complex.isSparse());
        assertEquals("isSimple",        maximumOccurs == minimumOccurs, complex.isSimple());
        assertEquals("instanceSize",    maximumOccurs == 0 ? 2 : 3,     complex.indices().size());
        assertEquals("minimumOccurs",   minimumOccurs,                  festival.getMinimumOccurs());
        assertEquals("maximumOccurs",   maximumOccurs,                  festival.getMaximumOccurs());
        assertEquals("properties.size", 3,                              properties.size());
        assertSame  ("properties[0]",   city,                           it.next());
        assertSame  ("properties[1]",   population,                     it.next());
        assertSame  ("properties[2]",   festival,                       it.next());
        assertFalse (it.hasNext());
    }

    /**
     * Ensures that we can not use two properties with the same name.
     */
    @Test
    @DependsOnMethod("testSimple")
    public void testNameCollision() {
        final DefaultAttributeType<String> city = new DefaultAttributeType<String>(
                singletonMap(DefaultAttributeType.NAME_KEY, "name"), String.class, 1, 1, null);
        final DefaultAttributeType<Integer> cityId = new DefaultAttributeType<Integer>(
                singletonMap(DefaultAttributeType.NAME_KEY, "name"), Integer.class, 1, 1, null);
        final DefaultAttributeType<Integer> population = new DefaultAttributeType<Integer>(
                singletonMap(DefaultAttributeType.NAME_KEY, "population"), Integer.class, 1, 1, null);

        final Map<String,String> identification = singletonMap(DefaultAttributeType.NAME_KEY, "City");
        try {
            new DefaultFeatureType(identification, false, null, city, population, cityId);
            fail("Duplicated attribute names shall not be allowed.");
        } catch (IllegalArgumentException e) {
            final String message = e.getMessage();
            assertTrue(message, message.contains("name"));      // Property name.
            assertTrue(message, message.contains("City"));      // Feature name.
        }
    }

    /**
     * Same than {@link #testNameCollision()}, but resolving collisions with usage of names
     * of the form {@code "head:tip"}.
     *
     * @since 0.6
     */
    @Test
    @DependsOnMethod("testNameCollision")
    public void testQualifiedNames() {
        final NameFactory factory = DefaultFactories.forBuildin(NameFactory.class);
        final DefaultAttributeType<String> city = new DefaultAttributeType<String>(
                singletonMap(DefaultAttributeType.NAME_KEY, factory.createGenericName(null, "ns1", "name")),
                String.class, 1, 1, null);
        final DefaultAttributeType<Integer> cityId = new DefaultAttributeType<Integer>(
                singletonMap(DefaultAttributeType.NAME_KEY, factory.createGenericName(null, "ns2", "name")),
                Integer.class, 1, 1, null);
        final DefaultAttributeType<Integer> population = new DefaultAttributeType<Integer>(
                singletonMap(DefaultAttributeType.NAME_KEY, factory.createGenericName(null, "ns1", "population")),
                Integer.class, 1, 1, null);
        final DefaultFeatureType feature = new DefaultFeatureType(
                singletonMap(DefaultAttributeType.NAME_KEY, "City"),
                false, null, city, cityId, population);

        final Iterator<PropertyType> it = feature.getProperties(false).iterator();
        assertSame ("properties[0]", city,       it.next());
        assertSame ("properties[1]", cityId,     it.next());
        assertSame ("properties[2]", population, it.next());
        assertFalse(it.hasNext());

        assertSame("Shall get from fully qualified name.", city,       feature.getProperty("ns1:name"));
        assertSame("Shall get from fully qualified name.", cityId,     feature.getProperty("ns2:name"));
        assertSame("Shall get from fully qualified name.", population, feature.getProperty("ns1:population"));
        assertSame("Shall get from short alias.",          population, feature.getProperty(    "population"));
        try {
            feature.getProperty("name");
            fail("Expected no alias because of ambiguity.");
        } catch (IllegalArgumentException e) {
            final String message = e.getMessage();
            assertTrue(message, message.contains("name"));      // Property name.
            assertTrue(message, message.contains("City"));      // Feature name.
        }
    }

    /**
     * Tests a feature type which inherit from an other feature type, but without property overriding.
     *
     * <p>Current implementation performs its tests on the {@link #capital()} feature.</p>
     */
    @Test
    @DependsOnMethod({"testComplex", "testEquals"})
    public void testInheritance() {
        final DefaultFeatureType city    = city();      // Tested by 'testSimple()'.
        final DefaultFeatureType capital = capital();
        assertUnmodifiable(capital);
        assertEquals("name", "Capital", capital.getName().toString());
        assertEquals("superTypes",      city, getSingleton(capital.getSuperTypes()));
        assertFalse ("isAbstract",      capital.isAbstract());
        assertFalse ("isSparse",        capital.isSparse());
        assertTrue  ("isSimple",        capital.isSimple());
        assertEquals("instanceSize", 3, capital.indices().size());

        assertPropertiesEquals(city,    false, "city", "population");
        assertPropertiesEquals(capital, false, "parliament");
        assertPropertiesEquals(capital, true,  "city", "population", "parliament");

        // Check based only on name.
        assertTrue ("maybeAssignableFrom", DefaultFeatureType.maybeAssignableFrom(city, capital));
        assertFalse("maybeAssignableFrom", DefaultFeatureType.maybeAssignableFrom(capital, city));

        // Public API.
        assertTrue ("isAssignableFrom", city.isAssignableFrom(capital));
        assertFalse("isAssignableFrom", capital.isAssignableFrom(city));
    }

    /**
     * Tests the inheritance of 2 types having the same common parent.
     */
    @Test
    @DependsOnMethod("testInheritance")
    public void testMultiInheritance() {
        final DefaultFeatureType metropolis   = metropolis();
        final DefaultFeatureType capital      = capital();      // Tested by 'testComplex()'.
        final DefaultFeatureType metroCapital = new DefaultFeatureType(
                singletonMap(DefaultFeatureType.NAME_KEY, "Metropolis and capital"), false,
                new DefaultFeatureType[] {metropolis, capital},
                new DefaultAttributeType<String>(singletonMap(DefaultAttributeType.NAME_KEY, "country"),
                        String.class, 1, 1, null));

        assertUnmodifiable(metroCapital);
        assertEquals     ("name", "Metropolis and capital", metroCapital.getName().toString());
        assertArrayEquals("superTypes", new Object[] {metropolis, capital}, metroCapital.getSuperTypes().toArray());
        assertFalse      ("isAbstract",      metroCapital.isAbstract());
        assertFalse      ("isSparse",        metroCapital.isSparse());
        assertTrue       ("isSimple",        metroCapital.isSimple());
        assertEquals     ("instanceSize", 6, metroCapital.indices().size());

        assertPropertiesEquals(metroCapital, false, "country");
        assertPropertiesEquals(metroCapital, true, "city", "population", "region", "isGlobal", "parliament", "country");
        assertEquals("property(“region”).valueClass", CharSequence.class,
                ((DefaultAttributeType) metroCapital.getProperty("region")).getValueClass());

        // Check based only on name.
        assertTrue ("maybeAssignableFrom", DefaultFeatureType.maybeAssignableFrom(capital, metroCapital));
        assertFalse("maybeAssignableFrom", DefaultFeatureType.maybeAssignableFrom(metroCapital, capital));
        assertTrue ("maybeAssignableFrom", DefaultFeatureType.maybeAssignableFrom(metropolis, metroCapital));
        assertFalse("maybeAssignableFrom", DefaultFeatureType.maybeAssignableFrom(metroCapital, metropolis));

        // Public API.
        assertTrue ("isAssignableFrom", capital.isAssignableFrom(metroCapital));
        assertFalse("isAssignableFrom", metroCapital.isAssignableFrom(capital));
        assertTrue ("isAssignableFrom", metropolis.isAssignableFrom(metroCapital));
        assertFalse("isAssignableFrom", metroCapital.isAssignableFrom(metropolis));
    }

    /**
     * Tests inheritance with a property that override an other property with a more specific type.
     */
    @Test
    @DependsOnMethod({"testMultiInheritance", "testNameCollision"})
    public void testPropertyOverride() {
        final DefaultFeatureType metropolis     = metropolis();
        final DefaultFeatureType universityCity = universityCity();
        final DefaultAttributeType<?> temperature = CharacteristicTypeMapTest.temperature();
        try {
            worldMetropolis(metropolis, universityCity, temperature, Integer.class);
            fail("Shall not be allowed to override a 'CharSequence' attribute with an 'Integer' one.");
        } catch (IllegalArgumentException e) {
            final String message = e.getMessage();
            assertTrue(message, message.contains("region"));
            assertTrue(message, message.contains("Metropolis"));
        }
        final DefaultFeatureType worldMetropolis = worldMetropolis(metropolis, universityCity, temperature, InternationalString.class);
        assertUnmodifiable(worldMetropolis);
        assertEquals     ("name", "World metropolis", worldMetropolis.getName().toString());
        assertArrayEquals("superTypes", new Object[] {metropolis, universityCity}, worldMetropolis.getSuperTypes().toArray());
        assertFalse      ("isAbstract",      worldMetropolis.isAbstract());
        assertFalse      ("isSparse",        worldMetropolis.isSparse());
        assertFalse      ("isSimple",        worldMetropolis.isSimple()); // Because of the arbitrary amount of universities.
        assertEquals     ("instanceSize", 6, worldMetropolis.indices().size());

        assertPropertiesEquals(worldMetropolis, false, "region", "temperature");
        assertPropertiesEquals(worldMetropolis, true, "city", "population", "region", "isGlobal", "universities", "temperature");
        assertEquals("property(“region”).valueClass", InternationalString.class,
                ((DefaultAttributeType) worldMetropolis.getProperty("region")).getValueClass());

        // Check based only on name.
        assertTrue ("maybeAssignableFrom", DefaultFeatureType.maybeAssignableFrom(metropolis, worldMetropolis));
        assertFalse("maybeAssignableFrom", DefaultFeatureType.maybeAssignableFrom(worldMetropolis, metropolis));

        // Public API.
        assertTrue ("isAssignableFrom", metropolis.isAssignableFrom(worldMetropolis));
        assertFalse("isAssignableFrom", worldMetropolis.isAssignableFrom(metropolis));
    }

    /**
     * Tests {@link DefaultFeatureType#equals(Object)}.
     */
    @Test
    @DependsOnMethod("testSimple")
    public void testEquals() {
        final DefaultFeatureType city = city();
        assertTrue (city.equals(city()));
        assertFalse(city.equals(capital()));
    }

    /**
     * Tests serialization.
     */
    @Test
    @DependsOnMethod({"testInheritance", "testEquals"})
    public void testSerialization() {
        assertPropertiesEquals(assertSerializedEquals(capital()), true, "city", "population", "parliament");
    }
}<|MERGE_RESOLUTION|>--- conflicted
+++ resolved
@@ -146,13 +146,8 @@
                     metropolis,
                     universityCity
                 },
-<<<<<<< HEAD
-                new DefaultAttributeType<?>[] {
+                new DefaultAttributeType<?>[] {     // Properties
                     new DefaultAttributeType<T>(singletonMap(DefaultAttributeType.NAME_KEY, "region"), regionType, 1, 1, null),
-=======
-                new DefaultAttributeType<?>[] {     // Properties
-                    new DefaultAttributeType<>(singletonMap(DefaultAttributeType.NAME_KEY, "region"), regionType, 1, 1, null),
->>>>>>> a87cc671
                     temperature
                 });
     }
