--- conflicted
+++ resolved
@@ -28,11 +28,7 @@
   <parent>
     <groupId>org.apache.sis</groupId>
     <artifactId>core</artifactId>
-<<<<<<< HEAD
-    <version>0.7-jdk7-SNAPSHOT</version>
-=======
-    <version>0.8-jdk8-SNAPSHOT</version>
->>>>>>> f0ddf072
+    <version>0.8-jdk7-SNAPSHOT</version>
   </parent>
 
 
