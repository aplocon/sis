/*
 * Licensed to the Apache Software Foundation (ASF) under one or more
 * contributor license agreements.  See the NOTICE file distributed with
 * this work for additional information regarding copyright ownership.
 * The ASF licenses this file to You under the Apache License, Version 2.0
 * (the "License"); you may not use this file except in compliance with
 * the License.  You may obtain a copy of the License at
 *
 *     http://www.apache.org/licenses/LICENSE-2.0
 *
 * Unless required by applicable law or agreed to in writing, software
 * distributed under the License is distributed on an "AS IS" BASIS,
 * WITHOUT WARRANTIES OR CONDITIONS OF ANY KIND, either express or implied.
 * See the License for the specific language governing permissions and
 * limitations under the License.
 */
package org.apache.sis.metadata.iso;

import javax.xml.bind.annotation.XmlType;
import javax.xml.bind.annotation.XmlElement;
import javax.xml.bind.annotation.XmlRootElement;
import org.opengis.util.InternationalString;
import org.opengis.metadata.maintenance.ScopeCode;
import org.apache.sis.util.iso.Types;

// Branch-specific imports
import org.opengis.annotation.UML;
import static org.opengis.annotation.Obligation.OPTIONAL;
import static org.opengis.annotation.Obligation.MANDATORY;
import static org.opengis.annotation.Specification.ISO_19115;


/**
 * Information about the scope of the resource.
 *
 * <div class="warning"><b>Note on International Standard versions</b><br>
 * This class is derived from a new type defined in the ISO 19115 international standard published in 2014,
 * while GeoAPI 3.0 is based on the version published in 2003. Consequently this implementation class does
 * not yet implement a GeoAPI interface, but is expected to do so after the next GeoAPI releases.
 * When the interface will become available, all references to this implementation class in Apache SIS will
 * be replaced be references to the {@code MetadataScope} interface.
 * </div>
 *
 * <p><b>Limitations:</b></p>
 * <ul>
 *   <li>Instances of this class are not synchronized for multi-threading.
 *       Synchronization, if needed, is caller's responsibility.</li>
 *   <li>Serialized objects of this class are not guaranteed to be compatible with future Apache SIS releases.
 *       Serialization support is appropriate for short term storage or RMI between applications running the
 *       same version of Apache SIS. For long term storage, use {@link org.apache.sis.xml.XML} instead.</li>
 * </ul>
 *
 * @author  Rémi Maréchal (Geomatys)
 * @author  Martin Desruisseaux (Geomatys)
 * @since   0.5
 * @version 0.5
 * @module
 */
@XmlType(name = "MD_MetadataScope_Type", propOrder = {
    "resourceScope",
    "name"
})
@XmlRootElement(name = "MD_MetadataScope")
@UML(identifier="MD_MetadataScope", specification=ISO_19115)
public class DefaultMetadataScope extends ISOMetadata {
    /**
     * Serial number for inter-operability with different versions.
     */
    private static final long serialVersionUID = -7186722085106176683L;

    /**
     * Code for the scope.
     */
    private ScopeCode resourceScope;

    /**
     * Description of the scope.
     */
    private InternationalString name;

    /**
     * Constructs an initially empty metadata scope.
     */
    public DefaultMetadataScope() {
    }

    /**
     * Constructs a metadata scope initialized to the given value.
     *
     * @param resourceScope  code for the scope.
     * @param name  description of the scope, or {@code null} if none.
     */
    public DefaultMetadataScope(final ScopeCode resourceScope, final CharSequence name) {
        this.resourceScope = resourceScope;
        this.name = Types.toInternationalString(name);
    }

    /**
     * Constructs a new instance initialized with the values from the specified metadata object.
     * This is a <cite>shallow</cite> copy constructor, since the other metadata contained in the
     * given object are not recursively copied.
     *
<<<<<<< HEAD
     * @param object The metadata to copy values from, or {@code null} if none.
=======
     * @param object  the metadata to copy values from, or {@code null} if none.
     *
     * @see #castOrCopy(MetadataScope)
>>>>>>> 7d0f827d
     */
    public DefaultMetadataScope(final DefaultMetadataScope object) {
        super(object);
        if (object != null) {
            resourceScope = object.getResourceScope();
            name          = object.getName();
        }
    }

    /**
<<<<<<< HEAD
     * Return the code for the scope.
=======
     * Returns a SIS metadata implementation with the values of the given arbitrary implementation.
     * This method performs the first applicable action in the following choices:
     *
     * <ul>
     *   <li>If the given object is {@code null}, then this method returns {@code null}.</li>
     *   <li>Otherwise if the given object is already an instance of
     *       {@code DefaultMetadataScope}, then it is returned unchanged.</li>
     *   <li>Otherwise a new {@code DefaultMetadataScope} instance is created using the
     *       {@linkplain #DefaultMetadataScope(MetadataScope) copy constructor} and returned.
     *       Note that this is a <cite>shallow</cite> copy operation, since the other
     *       metadata contained in the given object are not recursively copied.</li>
     * </ul>
     *
     * @param  object  the object to get as a SIS implementation, or {@code null} if none.
     * @return a SIS implementation containing the values of the given object (may be the
     *         given object itself), or {@code null} if the argument was null.
     */
    public static DefaultMetadataScope castOrCopy(final MetadataScope object) {
        if (object == null || object instanceof DefaultMetadataScope) {
            return (DefaultMetadataScope) object;
        }
        return new DefaultMetadataScope(object);
    }

    /**
     * Returns the code for the scope.
>>>>>>> 7d0f827d
     *
     * @return the code for the scope.
     */
    @XmlElement(name = "resourceScope", required = true)
    @UML(identifier="resourceScope", obligation=MANDATORY, specification=ISO_19115)
    public ScopeCode getResourceScope() {
        return resourceScope;
    }

    /**
     * Sets the code for the scope.
     *
     * @param  newValue  the new code for the scope.
     */
    public void setResourceScope(final ScopeCode newValue) {
        checkWritePermission();
        resourceScope = newValue;
    }

    /**
     * Returns a description of the scope, or {@code null} if none.
     *
     * @return description of the scope, or {@code null} if none.
     */
    @XmlElement(name = "name")
    @UML(identifier="name", obligation=OPTIONAL, specification=ISO_19115)
    public InternationalString getName() {
        return name;
    }

    /**
     * Sets the description of the scope.
     *
     * @param  newValue  the new description of the scope.
     */
    public void setName(final InternationalString newValue) {
        checkWritePermission();
        name = newValue;
    }
}<|MERGE_RESOLUTION|>--- conflicted
+++ resolved
@@ -100,13 +100,7 @@
      * This is a <cite>shallow</cite> copy constructor, since the other metadata contained in the
      * given object are not recursively copied.
      *
-<<<<<<< HEAD
-     * @param object The metadata to copy values from, or {@code null} if none.
-=======
      * @param object  the metadata to copy values from, or {@code null} if none.
-     *
-     * @see #castOrCopy(MetadataScope)
->>>>>>> 7d0f827d
      */
     public DefaultMetadataScope(final DefaultMetadataScope object) {
         super(object);
@@ -117,36 +111,7 @@
     }
 
     /**
-<<<<<<< HEAD
-     * Return the code for the scope.
-=======
-     * Returns a SIS metadata implementation with the values of the given arbitrary implementation.
-     * This method performs the first applicable action in the following choices:
-     *
-     * <ul>
-     *   <li>If the given object is {@code null}, then this method returns {@code null}.</li>
-     *   <li>Otherwise if the given object is already an instance of
-     *       {@code DefaultMetadataScope}, then it is returned unchanged.</li>
-     *   <li>Otherwise a new {@code DefaultMetadataScope} instance is created using the
-     *       {@linkplain #DefaultMetadataScope(MetadataScope) copy constructor} and returned.
-     *       Note that this is a <cite>shallow</cite> copy operation, since the other
-     *       metadata contained in the given object are not recursively copied.</li>
-     * </ul>
-     *
-     * @param  object  the object to get as a SIS implementation, or {@code null} if none.
-     * @return a SIS implementation containing the values of the given object (may be the
-     *         given object itself), or {@code null} if the argument was null.
-     */
-    public static DefaultMetadataScope castOrCopy(final MetadataScope object) {
-        if (object == null || object instanceof DefaultMetadataScope) {
-            return (DefaultMetadataScope) object;
-        }
-        return new DefaultMetadataScope(object);
-    }
-
-    /**
      * Returns the code for the scope.
->>>>>>> 7d0f827d
      *
      * @return the code for the scope.
      */
