--- conflicted
+++ resolved
@@ -18,6 +18,7 @@
 
 import java.util.Map;
 import java.util.IdentityHashMap;
+import org.opengis.annotation.UML;
 import org.apache.sis.util.CharSequences;
 import org.apache.sis.util.logging.Logging;
 
@@ -90,6 +91,16 @@
     }
 
     /**
+     * Accepts Apache SIS implementation classes as "pseudo-interfaces" if they are annotated with {@link UML}.
+     * We use this feature for example in the transition from ISO 19115:2003 to ISO 19115:2014, when new API is
+     * defined in Apache SIS but not yet available in GeoAPI interfaces.
+     */
+    @Override
+    boolean isPendingAPI(final Class<?> type) {
+        return type.getName().startsWith(implementationPackage) && type.isAnnotationPresent(UML.class);
+    }
+
+    /**
      * Returns the implementation class for the given interface, or {@code null} if none.
      * This class uses heuristic rules based on naming conventions.
      *
@@ -132,7 +143,6 @@
                      * Try to insert a prefix in front of the class name, until a match is found.
                      */
                     final int prefixPosition = buffer.lastIndexOf(".") + 1;
-<<<<<<< HEAD
                     int length = 0;
                     for (final String p : prefix) {
                         name = buffer.replace(prefixPosition, prefixPosition + length, p).toString();
@@ -145,21 +155,14 @@
                         }
                         if (candidate.isAnnotationPresent(Deprecated.class)) {
                             // Skip deprecated implementations.
-                            length = p.length();
-                            continue;
+                            candidate = candidate.getSuperclass();
+                            if (!type.isAssignableFrom(candidate) || candidate.isAnnotationPresent(Deprecated.class)) {
+                                length = p.length();
+                                continue;
+                            }
                         }
                         implementations.put(type, candidate);
-                        return candidate;
-=======
-                    buffer.insert(prefixPosition, isAbstract(type) ? "Abstract" : "Default");
-                    name = buffer.toString();
-                    try {
-                        candidate = Class.forName(name);
-                        implementations.put(type, candidate);
                         return candidate.asSubclass(type);
-                    } catch (ClassNotFoundException e) {
-                        Logging.recoverableException(MetadataStandard.class, "getImplementation", e);
->>>>>>> 37998126
                     }
                     implementations.put(type, Void.TYPE); // Marker for "class not found".
                 }
