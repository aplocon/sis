--- conflicted
+++ resolved
@@ -139,16 +139,6 @@
         if (c == null) {
             synchronized (ReferencingServices.class) {
                 c = instance;
-<<<<<<< HEAD
-                if (c == null) try {
-                    instance = c = (ReferencingServices) Class.forName("org.apache.sis.internal.referencing.ServicesForMetadata").newInstance();
-                } catch (ClassNotFoundException exception) {
-                    throw new UnsupportedOperationException(Errors.format(
-                            Errors.Keys.MissingRequiredModule_1, "sis-referencing"), exception);
-                } catch (Exception exception) { // (ReflectiveOperationException) on JDK7 branch.
-                    // Should never happen if we didn't broke our helper class.
-                    throw new AssertionError(exception);
-=======
                 if (c == null) {
                     /*
                      * Double-checked locking: okay since Java 5 provided that the 'instance' field is volatile.
@@ -161,7 +151,6 @@
                         c = new ReferencingServices();
                     }
                     instance = c;
->>>>>>> 95238d51
                 }
             }
         }
