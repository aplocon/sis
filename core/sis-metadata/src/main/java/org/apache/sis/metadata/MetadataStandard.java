--- conflicted
+++ resolved
@@ -148,14 +148,8 @@
         final String[] acronyms = {"CoordinateSystem", "CS", "CoordinateReferenceSystem", "CRS"};
 
         // If new StandardImplementation instances are added below, please update StandardImplementation.readResolve().
-<<<<<<< HEAD
         ISO_19115 = new StandardImplementation("ISO 19115", "org.opengis.metadata.", "org.apache.sis.metadata.iso.", prefix, null, null);
         ISO_19111 = new StandardImplementation("ISO 19111", "org.opengis.referencing.", "org.apache.sis.referencing.", prefix, acronyms, new MetadataStandard[] {ISO_19115});
-        ISO_19119 = new MetadataStandard      ("ISO 19119", "org.opengis.service.", ISO_19111.dependencies);
-=======
-        ISO_19115 = new StandardImplementation("ISO 19115", "org.opengis.metadata.", "org.apache.sis.metadata.iso.", null, null);
-        ISO_19111 = new StandardImplementation("ISO 19111", "org.opengis.referencing.", "org.apache.sis.referencing.", acronyms, new MetadataStandard[] {ISO_19115});
->>>>>>> 2a36bb01
         ISO_19123 = new MetadataStandard      ("ISO 19123", "org.opengis.coverage.", new MetadataStandard[] {ISO_19111});
         INSTANCES = new MetadataStandard[] {
             ISO_19111,
