/*
 * Licensed to the Apache Software Foundation (ASF) under one or more
 * contributor license agreements.  See the NOTICE file distributed with
 * this work for additional information regarding copyright ownership.
 * The ASF licenses this file to You under the Apache License, Version 2.0
 * (the "License"); you may not use this file except in compliance with
 * the License.  You may obtain a copy of the License at
 *
 *     http://www.apache.org/licenses/LICENSE-2.0
 *
 * Unless required by applicable law or agreed to in writing, software
 * distributed under the License is distributed on an "AS IS" BASIS,
 * WITHOUT WARRANTIES OR CONDITIONS OF ANY KIND, either express or implied.
 * See the License for the specific language governing permissions and
 * limitations under the License.
 */
package org.apache.sis.internal.jaxb.code;

import javax.xml.bind.annotation.XmlElement;
import org.opengis.metadata.identification.TopicCategory;
import org.apache.sis.internal.jaxb.gmd.CodeListAdapter;
import org.apache.sis.internal.jaxb.gmd.CodeListUID;


/**
 * JAXB adapter for {@link TopicCategory}, in order to integrate the value in an element
 * complying with ISO-19139 standard. See package documentation for more information
 * about the handling of {@code CodeList} in ISO-19139.
 *
 * @author  Cédric Briançon (Geomatys)
 * @author  Guihem Legal (Geomatys)
 * @author  Martin Desruisseaux (Geomatys)
<<<<<<< HEAD
 * @since   0.3
 * @version 0.3
=======
 * @version 0.5
 * @since   0.3
>>>>>>> e3b4f005
 * @module
 */
public final class MD_TopicCategoryCode extends CodeListAdapter<MD_TopicCategoryCode, TopicCategory> {
    /**
     * Empty constructor for JAXB only.
     */
    public MD_TopicCategoryCode() {
    }

    /**
     * Creates a new adapter for the given proxy.
     */
    private MD_TopicCategoryCode(final CodeListUID value) {
        super(value);
    }

    /**
     * {@inheritDoc}
     *
     * @return the wrapper for the code list value.
     */
    @Override
    protected MD_TopicCategoryCode wrap(final CodeListUID value) {
        return new MD_TopicCategoryCode(value);
    }

    /**
     * {@inheritDoc}
     *
     * @return the code list class.
     */
    @Override
    protected Class<TopicCategory> getCodeListClass() {
        return TopicCategory.class;
    }

    /**
     * Returns {@code true} since this code list is actually an enum.
     */
    @Override
    protected boolean isEnum() {
        return true;
    }

    /**
     * Invoked by JAXB on marshalling.
     *
     * @return The value to be marshalled.
     */
    @Override
    @XmlElement(name = "MD_TopicCategoryCode")
    public CodeListUID getElement() {
        return identifier;
    }

    /**
     * Invoked by JAXB on unmarshalling.
     *
     * @param value The unmarshalled value.
     */
    public void setElement(final CodeListUID value) {
        identifier = value;
    }
}<|MERGE_RESOLUTION|>--- conflicted
+++ resolved
@@ -30,13 +30,8 @@
  * @author  Cédric Briançon (Geomatys)
  * @author  Guihem Legal (Geomatys)
  * @author  Martin Desruisseaux (Geomatys)
-<<<<<<< HEAD
- * @since   0.3
- * @version 0.3
-=======
  * @version 0.5
  * @since   0.3
->>>>>>> e3b4f005
  * @module
  */
 public final class MD_TopicCategoryCode extends CodeListAdapter<MD_TopicCategoryCode, TopicCategory> {
