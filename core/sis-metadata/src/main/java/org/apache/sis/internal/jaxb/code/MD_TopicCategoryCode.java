/*
 * Licensed to the Apache Software Foundation (ASF) under one or more
 * contributor license agreements.  See the NOTICE file distributed with
 * this work for additional information regarding copyright ownership.
 * The ASF licenses this file to You under the Apache License, Version 2.0
 * (the "License"); you may not use this file except in compliance with
 * the License.  You may obtain a copy of the License at
 *
 *     http://www.apache.org/licenses/LICENSE-2.0
 *
 * Unless required by applicable law or agreed to in writing, software
 * distributed under the License is distributed on an "AS IS" BASIS,
 * WITHOUT WARRANTIES OR CONDITIONS OF ANY KIND, either express or implied.
 * See the License for the specific language governing permissions and
 * limitations under the License.
 */
package org.apache.sis.internal.jaxb.code;

import javax.xml.bind.annotation.XmlElement;
import org.opengis.metadata.identification.TopicCategory;
<<<<<<< HEAD
import org.apache.sis.internal.jaxb.gmd.CodeListAdapter;
import org.apache.sis.internal.jaxb.gmd.CodeListUID;
=======
import org.apache.sis.internal.jaxb.gmd.EnumAdapter;
import org.apache.sis.xml.Namespaces;
>>>>>>> f514ce0e


/**
 * JAXB adapter for {@link TopicCategory}
 * in order to wrap the value in an XML element as specified by ISO 19115-3 standard.
 * See package documentation for more information about the handling of {@code CodeList} in ISO 19115-3.
 *
 * @author  Cédric Briançon (Geomatys)
 * @author  Guihem Legal (Geomatys)
 * @author  Martin Desruisseaux (Geomatys)
 * @version 1.0
 * @since   0.3
 * @module
 */
public final class MD_TopicCategoryCode extends CodeListAdapter<MD_TopicCategoryCode, TopicCategory> {
    /**
     * Empty constructor for JAXB only.
     */
<<<<<<< HEAD
    public MD_TopicCategoryCode() {
    }
=======
    @XmlElement(name = "MD_TopicCategoryCode", namespace = Namespaces.MRI)
    private String value;
>>>>>>> f514ce0e

    /**
     * Creates a new adapter for the given proxy.
     */
    private MD_TopicCategoryCode(final CodeListUID value) {
        super(value);
    }

    /**
     * {@inheritDoc}
     *
     * @return the wrapper for the code list value.
     */
    @Override
    protected MD_TopicCategoryCode wrap(final CodeListUID value) {
        return new MD_TopicCategoryCode(value);
    }

    /**
     * {@inheritDoc}
     *
     * @return the code list class.
     */
    @Override
    protected Class<TopicCategory> getCodeListClass() {
        return TopicCategory.class;
    }

    /**
     * Returns {@code true} since this code list is actually an enum.
     */
    @Override
    protected boolean isEnum() {
        return true;
    }

    /**
     * Invoked by JAXB on marshalling.
     *
     * @return The value to be marshalled.
     */
    @Override
    @XmlElement(name = "MD_TopicCategoryCode")
    public CodeListUID getElement() {
        return identifier;
    }

    /**
     * Invoked by JAXB on unmarshalling.
     *
     * @param value The unmarshalled value.
     */
    public void setElement(final CodeListUID value) {
        identifier = value;
    }
}<|MERGE_RESOLUTION|>--- conflicted
+++ resolved
@@ -18,13 +18,9 @@
 
 import javax.xml.bind.annotation.XmlElement;
 import org.opengis.metadata.identification.TopicCategory;
-<<<<<<< HEAD
 import org.apache.sis.internal.jaxb.gmd.CodeListAdapter;
 import org.apache.sis.internal.jaxb.gmd.CodeListUID;
-=======
-import org.apache.sis.internal.jaxb.gmd.EnumAdapter;
 import org.apache.sis.xml.Namespaces;
->>>>>>> f514ce0e
 
 
 /**
@@ -43,13 +39,8 @@
     /**
      * Empty constructor for JAXB only.
      */
-<<<<<<< HEAD
     public MD_TopicCategoryCode() {
     }
-=======
-    @XmlElement(name = "MD_TopicCategoryCode", namespace = Namespaces.MRI)
-    private String value;
->>>>>>> f514ce0e
 
     /**
      * Creates a new adapter for the given proxy.
@@ -92,7 +83,7 @@
      * @return The value to be marshalled.
      */
     @Override
-    @XmlElement(name = "MD_TopicCategoryCode")
+    @XmlElement(name = "MD_TopicCategoryCode", namespace = Namespaces.MRI)
     public CodeListUID getElement() {
         return identifier;
     }
