--- conflicted
+++ resolved
@@ -22,12 +22,7 @@
 import javax.xml.bind.annotation.XmlElement;
 import javax.xml.bind.annotation.XmlRootElement;
 import javax.xml.bind.annotation.XmlType;
-<<<<<<< HEAD
-import org.opengis.annotation.UML;
-import org.opengis.util.CodeList;
-=======
 import javax.xml.bind.annotation.adapters.XmlJavaTypeAdapter;
->>>>>>> f514ce0e
 import org.opengis.util.InternationalString;
 import org.opengis.metadata.citation.Address;
 import org.opengis.metadata.citation.Contact;
@@ -43,6 +38,9 @@
 import org.apache.sis.internal.metadata.LegacyPropertyAdapter;
 import org.apache.sis.internal.geoapi.evolution.UnsupportedCodeList;
 
+// Branch-specific imports
+import org.opengis.util.CodeList;
+import org.opengis.annotation.UML;
 import static org.opengis.annotation.Obligation.OPTIONAL;
 import static org.opengis.annotation.Specification.ISO_19115;
 
@@ -193,12 +191,8 @@
      *
      * @since 0.5
      */
-<<<<<<< HEAD
+    // @XmlElement at the end of this class.
     @UML(identifier="phone", obligation=OPTIONAL, specification=ISO_19115)
-=======
-    @Override
-    // @XmlElement at the end of this class.
->>>>>>> f514ce0e
     public Collection<Telephone> getPhones() {
         return phones = nonNullCollection(phones, Telephone.class);
     }
@@ -250,42 +244,27 @@
     @XmlElement(name = "phone", namespace = LegacyNamespaces.GMD)
     public Telephone getPhone() {
         Telephone phone = null;
-<<<<<<< HEAD
-        final Collection<Telephone> phones = getPhones();
-        if (phones != null) { // May be null on marshalling.
-            CodeList<?> ignored = null;
-            for (final Telephone c : phones) {
-                if (c instanceof DefaultTelephone) {
-                    String name;
-                    final CodeList<?> type = ((DefaultTelephone) c).numberType;
-                    if (type != null && ("VOICE".equals(name = type.name()) || "FACSIMILE".equals(name))) {
-=======
         if (FilterByVersion.LEGACY_METADATA.accept()) {
             final Collection<Telephone> phones = getPhones();
-            if (phones != null) {                                   // May be null on marshalling.
-                TelephoneType ignored = null;
+            if (phones != null) { // May be null on marshalling.
+                CodeList<?> ignored = null;
                 for (final Telephone c : phones) {
-                    final TelephoneType type = c.getNumberType();
-                    if (TelephoneType.VOICE.equals(type) || TelephoneType.FACSIMILE.equals(type)) {
->>>>>>> f514ce0e
-                        if (phone == null) {
-                            phone = c;
+                    if (c instanceof DefaultTelephone) {
+                        String name;
+                        final CodeList<?> type = ((DefaultTelephone) c).numberType;
+                        if (type != null && ("VOICE".equals(name = type.name()) || "FACSIMILE".equals(name))) {
+                            if (phone == null) {
+                                phone = c;
+                            }
+                        } else if (ignored == null) {
+                            ignored = type;
                         }
-                    } else if (ignored == null) {
-                        ignored = type;
                     }
                 }
-<<<<<<< HEAD
-            }
-            if (ignored != null) {
-                Context.warningOccured(Context.current(), DefaultContact.class, "getPhone",
-                        Messages.class, Messages.Keys.IgnoredPropertyAssociatedTo_1, ignored);
-=======
                 if (ignored != null) {
                     Context.warningOccured(Context.current(), DefaultContact.class, "getPhone",
-                            Messages.class, Messages.Keys.IgnoredPropertyAssociatedTo_1, ignored.toString());
+                            Messages.class, Messages.Keys.IgnoredPropertyAssociatedTo_1, ignored);
                 }
->>>>>>> f514ce0e
             }
         }
         return phone;
@@ -325,12 +304,8 @@
      *
      * @since 0.5
      */
-<<<<<<< HEAD
+    // @XmlElement at the end of this class.
     @UML(identifier="address", obligation=OPTIONAL, specification=ISO_19115)
-=======
-    @Override
-    // @XmlElement at the end of this class.
->>>>>>> f514ce0e
     public Collection<Address> getAddresses() {
         return addresses = nonNullCollection(addresses, Address.class);
     }
@@ -385,12 +360,8 @@
      *
      * @since 0.5
      */
-<<<<<<< HEAD
+    // @XmlElement at the end of this class.
     @UML(identifier="onlineResource", obligation=OPTIONAL, specification=ISO_19115)
-=======
-    @Override
-    // @XmlElement at the end of this class.
->>>>>>> f514ce0e
     public Collection<OnlineResource> getOnlineResources() {
         return onlineResources = nonNullCollection(onlineResources, OnlineResource.class);
     }
@@ -498,14 +469,9 @@
      *
      * @since 0.5
      */
-<<<<<<< HEAD
-/// @XmlElement(name = "contactType")
-    @UML(identifier="contactType", obligation=OPTIONAL, specification=ISO_19115)
-=======
-    @Override
     @XmlElement(name = "contactType")
     @XmlJavaTypeAdapter(InternationalStringAdapter.Since2014.class)
->>>>>>> f514ce0e
+    @UML(identifier="contactType", obligation=OPTIONAL, specification=ISO_19115)
     public InternationalString getContactType() {
         return contactType;
     }
