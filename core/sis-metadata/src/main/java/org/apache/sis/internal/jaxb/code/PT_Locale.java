/*
 * Licensed to the Apache Software Foundation (ASF) under one or more
 * contributor license agreements.  See the NOTICE file distributed with
 * this work for additional information regarding copyright ownership.
 * The ASF licenses this file to You under the Apache License, Version 2.0
 * (the "License"); you may not use this file except in compliance with
 * the License.  You may obtain a copy of the License at
 *
 *     http://www.apache.org/licenses/LICENSE-2.0
 *
 * Unless required by applicable law or agreed to in writing, software
 * distributed under the License is distributed on an "AS IS" BASIS,
 * WITHOUT WARRANTIES OR CONDITIONS OF ANY KIND, either express or implied.
 * See the License for the specific language governing permissions and
 * limitations under the License.
 */
package org.apache.sis.internal.jaxb.code;

import java.util.Locale;
import javax.xml.bind.Marshaller;
import javax.xml.bind.PropertyException;
import javax.xml.bind.annotation.XmlType;
import javax.xml.bind.annotation.XmlElement;
import javax.xml.bind.annotation.adapters.XmlAdapter;
import javax.xml.bind.annotation.adapters.XmlJavaTypeAdapter;
<<<<<<< HEAD
import org.opengis.metadata.identification.CharacterSet;
import org.apache.sis.util.iso.Types;
=======
import org.apache.sis.internal.jaxb.LegacyNamespaces;
>>>>>>> f514ce0e
import org.apache.sis.internal.jaxb.Context;
import org.apache.sis.internal.jaxb.gmd.Country;
import org.apache.sis.internal.jaxb.gmd.LanguageCode;
import org.apache.sis.internal.jaxb.gmd.PT_FreeText;
import org.apache.sis.xml.Namespaces;


/**
 * JAXB adapter for {@link Locale}
 * in order to wrap the value in an XML element as specified by ISO 19115-3 standard.
 * See package documentation for more information about the handling of {@code CodeList} in ISO 19115-3.
 *
 * <p>This adapter formats the locale like below:</p>
 *
 * {@preformat xml
 *   <gmd:locale>
 *     <gmd:PT_Locale id="locale-eng">
 *       <gmd:languageCode>
 *         <gmd:LanguageCode codeList="./resources/Codelists.xml#LanguageCode" codeListValue="eng">eng</gmd:LanguageCode>
 *       </gmd:languageCode>
 *       <gmd:country>
 *         <gmd:Country codeList="./resources/Codelists.xml#Country" codeListValue="GB">GB</gmd:Country>
 *       </gmd:country>
 *       <gmd:characterEncoding>
 *         <gmd:MD_CharacterSetCode codeList="./resources/Codelists.xml#MD_CharacterSetCode"
 *                 codeListValue="8859part15">8859part15</gmd:MD_CharacterSetCode>
 *       </gmd:characterEncoding>
 *     </gmd:PT_Locale>
 *   </gmd:locale>
 * }
 *
 * For an alternative (simpler) format, see {@link org.apache.sis.internal.jaxb.gmd.LocaleAdapter}.
 *
 * @author  Martin Desruisseaux (Geomatys)
 * @author  Cullen Rombach (Image Matters)
 * @version 1.0
 *
 * @see LanguageCode
 * @see Country
 * @see org.apache.sis.internal.jaxb.gmd.LocaleAdapter
 *
 * @since 0.3
 * @module
 */
public final class PT_Locale extends XmlAdapter<PT_Locale, Locale> {
    /**
     * The attributes wrapped in a {@code "PT_Locale"} element.
     */
    @XmlElement(name = "PT_Locale", namespace = Namespaces.LAN)
    private Wrapper element;

    /**
     * Wraps the {@code "locale"} attributes in a {@code "PT_Locale"} element.
     */
    @XmlType(name = "PT_Locale_Type", namespace = Namespaces.LAN, propOrder = {
        "languageCode", "language", "country", "characterEncoding"
    })
    private static final class Wrapper {
        /**
         * The language code, or {@code null} if none.
         */
        LanguageCode languageCode;

        /**
         * The country code, or {@code null} if none.
         */
        @XmlElement
        Country country;

        /**
         * The character encoding. The specification said:
         *
         * <blockquote>Indeed, an XML file can only support data expressed in a single character set, which is generally
         * declared in the XML file header. Having all the localized strings stored in a single XML file would limit the
         * use of a single character set such as UTF-8. In order to avoid this, the {@code LocalisedCharacterString}
         * class is implemented specifically to allow a by-reference containment of the {@link PT_FreeText#textGroup}
         * property, and the {@code PT_LocaleContainer} is the recommended root element to be instantiated in a
         * dedicated XML file. The localized string related to a given locale can be stored in a corresponding locale
         * container (i.e. XML file) and referenced from the {@link PT_FreeText#textGroup} property instances.
         * </blockquote>
         *
         * @todo Current SIS implementation does not yet support {@code PT_LocaleContainer}.
         */
        @XmlElement(required = true)
        @XmlJavaTypeAdapter(MD_CharacterSetCode.class)
        CharacterSet characterEncoding;

        /**
         * {@code true} if marshalling an element from the ISO 19115:2003 model,
         * or {@code false} if marshalling an element from the ISO 19115:2014 model.
         */
        private boolean isLegacyMetadata;

        /**
         * Empty constructor for JAXB only.
         */
        public Wrapper() {
        }

        /**
         * Creates a new wrapper for the given locale.
         */
        Wrapper(final Locale locale) {
            final Context context = Context.current();
            isLegacyMetadata = Context.isFlagSet(context, Context.LEGACY_METADATA);
            languageCode     = LanguageCode.create(context, locale);
            country          = Country     .create(context, locale);
            // The characterEncoding field will be initialized at marshalling time (see method below).
        }

        /**
         * Gets the language code for this PT_Locale. Used in ISO 19115:2003 model.
         */
        @XmlElement(name = "languageCode", namespace = LegacyNamespaces.GMD)
        private LanguageCode getLanguageCode() {
            return isLegacyMetadata ? languageCode : null;
        }

        /**
         * Sets the language code for this PT_Locale. Used in ISO 19115:2003 model.
         */
        @SuppressWarnings("unused")
        private void setLanguageCode(LanguageCode newValue) {
            languageCode = newValue;
        }

        /**
         * Gets the language code for this PT_Locale. Used in ISO 19115-3.
         */
        @XmlElement(name = "language", required = true)
        private LanguageCode getLanguage() {
            return isLegacyMetadata ? null : languageCode;
        }

        /**
         * Sets the language code for this PT_Locale. Used in ISO 19115:2003 model.
         */
        @SuppressWarnings("unused")
        private void setLanguage(LanguageCode newValue) {
            languageCode = newValue;
        }

        /**
         * Invoked by JAXB {@link javax.xml.bind.Marshaller} before this object is marshalled to XML.
         * This method sets the {@link #characterEncoding} to the XML encoding.
         *
         * <div class="note"><b>Note:</b> This is totally redundant with the encoding declared in the XML header.
         * Unfortunately, the {@code <gmd:characterEncoding>} element is mandatory according OGC/ISO schemas.</div>
         */
        public void beforeMarshal(final Marshaller marshaller) {
            final String encoding;
            try {
                encoding = (String) marshaller.getProperty(Marshaller.JAXB_ENCODING);
            } catch (PropertyException | ClassCastException e) {
                // Should never happen. But if it happen anyway, just let the
                // characterEncoding unitialized: it will not be marshalled.
                Context.warningOccured(Context.current(), PT_Locale.class, "beforeMarshal", e, true);
                return;
            }
            if (encoding != null) {
                characterEncoding = Types.forCodeName(CharacterSet.class, encoding, true);
            }
        }
    }

    /**
     * Empty constructor for JAXB only.
     */
    public PT_Locale() {
    }

    /**
     * Creates a new wrapper for the given locale.
     */
    private PT_Locale(final Locale locale) {
        element = new Wrapper(locale);
    }

    /**
     * Substitutes the locale by the wrapper to be marshalled into an XML file
     * or stream. JAXB calls automatically this method at marshalling time.
     *
     * @param  value  the locale value.
     * @return the wrapper for the locale value.
     */
    @Override
    public PT_Locale marshal(final Locale value) {
        return (value != null) ? new PT_Locale(value) : null;
    }

    /**
     * Substitutes the wrapped value read from a XML stream by the object which will
     * contains the value. JAXB calls automatically this method at unmarshalling time.
     *
     * @param  value  the wrapper for this metadata value.
     * @return a locale which represents the metadata value.
     */
    @Override
    public Locale unmarshal(final PT_Locale value) {
        if (value != null) {
            final Wrapper element = value.element;
            if (element != null) {
                return Country.getLocale(Context.current(), element.languageCode, element.country, PT_Locale.class);
            }
        }
        return null;
    }
}<|MERGE_RESOLUTION|>--- conflicted
+++ resolved
@@ -17,18 +17,14 @@
 package org.apache.sis.internal.jaxb.code;
 
 import java.util.Locale;
+import java.nio.charset.Charset;
 import javax.xml.bind.Marshaller;
 import javax.xml.bind.PropertyException;
 import javax.xml.bind.annotation.XmlType;
 import javax.xml.bind.annotation.XmlElement;
 import javax.xml.bind.annotation.adapters.XmlAdapter;
 import javax.xml.bind.annotation.adapters.XmlJavaTypeAdapter;
-<<<<<<< HEAD
-import org.opengis.metadata.identification.CharacterSet;
-import org.apache.sis.util.iso.Types;
-=======
 import org.apache.sis.internal.jaxb.LegacyNamespaces;
->>>>>>> f514ce0e
 import org.apache.sis.internal.jaxb.Context;
 import org.apache.sis.internal.jaxb.gmd.Country;
 import org.apache.sis.internal.jaxb.gmd.LanguageCode;
@@ -114,7 +110,7 @@
          */
         @XmlElement(required = true)
         @XmlJavaTypeAdapter(MD_CharacterSetCode.class)
-        CharacterSet characterEncoding;
+        Charset characterEncoding;
 
         /**
          * {@code true} if marshalling an element from the ISO 19115:2003 model,
@@ -189,7 +185,8 @@
                 return;
             }
             if (encoding != null) {
-                characterEncoding = Types.forCodeName(CharacterSet.class, encoding, true);
+                final Context context = Context.current();
+                characterEncoding = Context.converter(context).toCharset(context, encoding);
             }
         }
     }
