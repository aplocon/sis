/*
 * Licensed to the Apache Software Foundation (ASF) under one or more
 * contributor license agreements.  See the NOTICE file distributed with
 * this work for additional information regarding copyright ownership.
 * The ASF licenses this file to You under the Apache License, Version 2.0
 * (the "License"); you may not use this file except in compliance with
 * the License.  You may obtain a copy of the License at
 *
 *     http://www.apache.org/licenses/LICENSE-2.0
 *
 * Unless required by applicable law or agreed to in writing, software
 * distributed under the License is distributed on an "AS IS" BASIS,
 * WITHOUT WARRANTIES OR CONDITIONS OF ANY KIND, either express or implied.
 * See the License for the specific language governing permissions and
 * limitations under the License.
 */
package org.apache.sis.io.wkt;

import java.util.Map;
import java.util.HashMap;
import java.util.List;
import java.util.ArrayList;
import java.util.Collection;
import java.util.Collections;
import java.util.Locale;
import java.util.TimeZone;
import java.util.Date;
import java.text.DateFormat;
import java.text.SimpleDateFormat;
import java.text.NumberFormat;
import java.text.FieldPosition;
import java.lang.reflect.Array;
import java.math.RoundingMode;
import javax.measure.unit.SI;
import javax.measure.unit.NonSI;
import javax.measure.unit.Unit;
import javax.measure.unit.UnitFormat;
import javax.measure.quantity.Quantity;

import org.opengis.util.InternationalString;
import org.opengis.metadata.Identifier;
import org.opengis.metadata.citation.Citation;
import org.opengis.metadata.extent.Extent;
import org.opengis.metadata.extent.VerticalExtent;
import org.opengis.metadata.extent.TemporalExtent;
import org.opengis.metadata.extent.GeographicBoundingBox;
import org.opengis.parameter.GeneralParameterDescriptor;
import org.opengis.parameter.GeneralParameterValue;
import org.opengis.referencing.IdentifiedObject;
import org.opengis.referencing.ReferenceIdentifier;
import org.opengis.referencing.ReferenceSystem;
import org.opengis.referencing.datum.Datum;
import org.opengis.referencing.operation.OperationMethod;
import org.opengis.referencing.operation.CoordinateOperation;
import org.opengis.referencing.operation.MathTransform;
import org.opengis.util.CodeList;

import org.apache.sis.measure.Units;
import org.apache.sis.math.DecimalFunctions;
import org.apache.sis.util.iso.Types;
import org.apache.sis.util.Debug;
import org.apache.sis.util.Classes;
import org.apache.sis.util.Numbers;
import org.apache.sis.util.Localized;
import org.apache.sis.util.CharSequences;
import org.apache.sis.util.ArgumentChecks;
import org.apache.sis.util.resources.Errors;
import org.apache.sis.internal.util.Citations;
import org.apache.sis.internal.simple.SimpleExtent;
import org.apache.sis.internal.metadata.WKTKeywords;
import org.apache.sis.internal.metadata.ReferencingServices;
import org.apache.sis.measure.Range;
import org.apache.sis.measure.MeasurementRange;
import org.apache.sis.metadata.iso.ImmutableIdentifier;
import org.apache.sis.metadata.iso.extent.Extents;


/**
 * Provides support methods for formatting a <cite>Well Known Text</cite> (WKT).
 *
 * <p>{@code Formatter} instances are created by {@link WKTFormat} and given to the
 * {@link FormattableObject#formatTo(Formatter)} method of the object to format.
 * {@code Formatter} provides the following services:</p>
 *
 * <ul>
 *   <li>A series of {@code append(…)} methods to be invoked by the {@code formatTo(Formatter)} implementations.</li>
 *   <li>Contextual information. In particular, the {@linkplain #toContextualUnit(Unit) contextual units} depend on
 *       the {@linkplain #getEnclosingElement(int) enclosing WKT element}.</li>
 *   <li>A flag for declaring the object unformattable.</li>
 * </ul>
 *
 * @author  Martin Desruisseaux (IRD, Geomatys)
 * @since   0.4
 * @version 0.6
 * @module
 *
 * @see <a href="http://docs.opengeospatial.org/is/12-063r5/12-063r5.html">WKT 2 specification</a>
 * @see <a href="http://www.geoapi.org/3.0/javadoc/org/opengis/referencing/doc-files/WKT.html">Legacy WKT 1</a>
 */
public class Formatter implements Localized {
    /**
     * Accuracy of geographic bounding boxes, in number of fraction digits.
     * We use the accuracy recommended by ISO 19162.
     */
    static final int BBOX_ACCURACY = 2;

    /**
     * Maximal accuracy of vertical extents, in number of fraction digits.
     * The value used here is arbitrary and may change in any future SIS version.
     */
    private static final int VERTICAL_ACCURACY = 9;

    /**
     * The time span threshold for switching between the {@code "yyyy-MM-dd'T'HH:mm:ss.SX"}
     * and {@code "yyyy-MM-dd"} date pattern when formatting a temporal extent.
     */
    private static final long TEMPORAL_THRESHOLD = 24 * 60 * 60 * 1000L;

    /**
     * The value of {@code X364.FOREGROUND_DEFAULT.sequence()}, hard-coded for avoiding
     * {@link org.apache.sis.internal.util.X364} class loading.
     */
    static final String FOREGROUND_DEFAULT = "\u001B[39m";

    /**
     * The value of {@code X364.BACKGROUND_DEFAULT.sequence()}, hard-coded for avoiding
     * {@link org.apache.sis.internal.util.X364} class loading.
     */
    static final String BACKGROUND_DEFAULT = "\u001B[49m";

    /**
     * The locale for the localization of international strings.
     * This is not the same than {@link Symbols#getLocale()}.
     */
    private final Locale locale;

    /**
     * The symbols to use for this formatter.
     *
     * @see WKTFormat#getSymbols()
     * @see WKTFormat#setSymbols(Symbols)
     */
    private final Symbols symbols;

    /**
     * The value of {@link Symbols#getSeparator()} without trailing spaces, followed by the system line separator.
     * Computed by {@link Symbols#lineSeparator()} and stored for reuse.
     */
    private final String lineSeparator;

    /**
     * The colors to use for this formatter, or {@code null} for no syntax coloring.
     * If non-null, the terminal must be ANSI X3.64 compatible.
     * The default value is {@code null}.
     *
     * @see #configure(Convention, Citation, Colors, boolean, byte)
     */
    private Colors colors;

    /**
     * The preferred convention for objects or parameter names.
     * This field should never be {@code null}.
     *
     * @see #configure(Convention, Citation, Colors, boolean, byte)
     */
    private Convention convention;

    /**
     * The preferred authority for objects or parameter names.
     *
     * @see #configure(Convention, Citation, Colors, boolean, byte)
     */
    private Citation authority;

    /**
     * {@link CharEncoding#UNICODE} for preserving non-ASCII characters. The default value is
     * {@link CharEncoding#DEFAULT}, which causes replacements like "é" → "e" in all elements
     * except {@code REMARKS["…"]}. May also be a user-supplied encoding.
     */
    CharEncoding encoding;

    /**
     * The enclosing WKT element being formatted.
     *
     * @see #getEnclosingElement(int)
     */
    private final List<FormattableObject> enclosingElements = new ArrayList<FormattableObject>();

    /**
     * The contextual units for writing lengths, angles or other type of measurements.
     * A unit not present in this map means that the "natural" unit of the WKT element shall be used.
     * This value is set for example by {@code "GEOGCS"}, which force its enclosing {@code "PRIMEM"}
     * to take the same units than itself.
     *
     * @see #addContextualUnit(Unit)
     * @see #toContextualUnit(Unit)
     */
    private final Map<Unit<?>, Unit<?>> units = new HashMap<Unit<?>, Unit<?>>(4);

    /**
     * A bits mask of elements which defined a contextual units.
     * The rightmost bit is for the current element. The bit before the rightmost
     * is for the parent of current element, etc.
     *
     * @see #hasContextualUnit(int)
     */
    private long hasContextualUnit;

    /**
     * The object to use for formatting numbers.
     */
    private final NumberFormat numberFormat;

    /**
     * The object to use for formatting dates.
     */
    private final DateFormat dateFormat;

    /**
     * The object to use for formatting unit symbols.
     */
    private final UnitFormat unitFormat;

    /**
     * Dummy field position.
     */
    private final FieldPosition dummy = new FieldPosition(0);

    /**
     * The buffer in which to format. Consider this field as final. The only method to change
     * (indirectly) the value of this field is {@link WKTFormat#format(Object, Appendable)}.
     *
     * @see #setBuffer(StringBuffer)
     */
    private StringBuffer buffer;

    /**
     * Index of the first character in the buffer where the element content will be formatted.
     * This is set after the opening bracket and is used for determining if a separator needs
     * to be appended.
     *
     * @see #setBuffer(StringBuffer)
     */
    private int elementStart;

    /**
     * {@code true} if keywords shall be converted to upper cases.
     *
     * @see #configure(Convention, Citation, Colors, boolean, byte)
     */
    private boolean toUpperCase;

    /**
     * Incremented when {@link #setColor(ElementKind)} is invoked, and decremented when {@link #resetColor()}
     * is invoked. Used in order to prevent child elements to overwrite the colors decided by enclosing elements.
     */
    private int colorApplied;

    /**
     * The amount of spaces to use in indentation, or {@value org.apache.sis.io.wkt.WKTFormat#SINGLE_LINE}
     * if indentation is disabled.
     *
     * @see #configure(Convention, Citation, Colors, boolean, byte)
     */
    private byte indentation;

    /**
     * The amount of space to write on the left side of each line. This amount is increased
     * by {@code indentation} every time a {@link FormattableObject} is appended in a new
     * indentation level.
     */
    private int margin;

    /**
     * {@code true} if a new line were requested during the execution of {@link #append(FormattableObject)}.
     * This is used to determine if the next {@code UNIT} and {@code ID} elements shall appear on a new line.
     */
    private boolean requestNewLine;

    /**
     * {@code true} if we are in the process of formatting the optional complementary attributes.
     * Those attributes are {@code SCOPE}, {@code AREA}, {@code BBOX}, {@code VERTICALEXTENT}, {@code TIMEEXTENT},
     * {@code ID} (previously known as {@code AUTHORITY}) and {@code REMARKS}, and have a special treatment: they
     * are written by {@link #append(FormattableObject)} after the {@code formatTo(Formatter)} method returned.
     *
     * @see #appendComplement(IdentifiedObject, boolean)
     */
    private boolean isComplement;

    /**
     * {@code true} if the last formatted element was invalid WKT and shall be highlighted with syntactic coloration.
     * This field has no effect if {@link #colors} is null. This field is reset to {@code false} after the invalid
     * part has been processed by {@link #append(FormattableObject)}, in order to highlight only the first erroneous
     * element without clearing the {@link #invalidElement} value.
     */
    private boolean highlightError;

    /**
     * Non-null if the WKT is invalid. If non-null, then this field contains a keyword that identify the
     * problematic part.
     *
     * @see #isInvalidWKT()
     * @see #getErrorMessage()
     */
    private String invalidElement;

    /**
     * Error that occurred during WKT formatting, or {@code null} if none.
     *
     * @see #getErrorCause()
     */
    private Exception errorCause;

    /**
     * Creates a new formatter instance with the default configuration.
     */
    public Formatter() {
        this(Convention.DEFAULT, Symbols.getDefault(), WKTFormat.DEFAULT_INDENTATION);
    }

    /**
     * Creates a new formatter instance with the specified convention, symbols and indentation.
     *
     * @param convention  The convention to use.
     * @param symbols     The symbols.
     * @param indentation The amount of spaces to use in indentation for WKT formatting,
     *        or {@link WKTFormat#SINGLE_LINE} for formatting the whole WKT on a single line.
     */
    public Formatter(final Convention convention, final Symbols symbols, final int indentation) {
        ArgumentChecks.ensureNonNull("convention",  convention);
        ArgumentChecks.ensureNonNull("symbols",     symbols);
        ArgumentChecks.ensureBetween("indentation", WKTFormat.SINGLE_LINE, Byte.MAX_VALUE, indentation);
        this.locale        = Locale.getDefault();
        this.convention    = convention;
        this.authority     = convention.getNameAuthority();
        this.symbols       = symbols.immutable();
        this.lineSeparator = this.symbols.lineSeparator();
        this.indentation   = (byte) indentation;
        this.numberFormat  = symbols.createNumberFormat();
        this.dateFormat    = new SimpleDateFormat(WKTFormat.DATE_PATTERN + "'Z'", symbols.getLocale());
        this.unitFormat    = UnitFormat.getInstance(symbols.getLocale());
        this.buffer        = new StringBuffer();
        dateFormat.setTimeZone(TimeZone.getTimeZone("UTC"));
    }

    /**
     * Constructor for private use by {@link WKTFormat} only. This allows to use the number format
     * created by {@link WKTFormat#createFormat(Class)}, which may be overridden by the user.
     */
    Formatter(final Locale locale, final Symbols symbols, final NumberFormat numberFormat,
            final DateFormat dateFormat, final UnitFormat unitFormat)
    {
        this.locale        = locale;
        this.convention    = Convention.DEFAULT;
        this.authority     = Convention.DEFAULT.getNameAuthority();
        this.symbols       = symbols;
        this.lineSeparator = this.symbols.lineSeparator();
        this.indentation   = WKTFormat.DEFAULT_INDENTATION;
        this.numberFormat  = numberFormat; // No clone needed.
        this.dateFormat    = dateFormat;   // No clone needed.
        this.unitFormat    = unitFormat;   // No clone needed.
        // Do not set the buffer. It will be set by WKTFormat.format(…).
    }

    /**
     * Sets the destination buffer. Used by {@link WKTFormat#format(Object, Appendable)} only.
     */
    final void setBuffer(final StringBuffer buffer) {
        this.buffer = buffer;
        elementStart = (buffer != null) ? buffer.length() : 0;
    }

    /**
     * Sets the convention, authority, colors and indentation to use for formatting WKT elements.
     * This method does not validate the argument — validation must be done by the caller.
     *
     * @param convention  The convention, or {@code null} for the default value.
     * @param authority   The authority, or {@code null} for inferring it from the convention.
     * @param colors      The syntax coloring, or {@code null} if none.
     * @param toUpperCase Whether keywords shall be converted to upper cases.
     * @param indentation The amount of spaces to use in indentation for WKT formatting,
     *                    or {@link WKTFormat#SINGLE_LINE}.
     */
    final void configure(Convention convention, final Citation authority, final Colors colors,
            final boolean toUpperCase, final byte indentation)
    {
        this.convention   = convention;
        this.authority    = (authority != null) ? authority : convention.getNameAuthority();
        this.colors       = colors;
        this.toUpperCase  = toUpperCase;
        this.indentation  = indentation;
        this.encoding     = (convention == Convention.INTERNAL) ? CharEncoding.UNICODE : CharEncoding.DEFAULT;
    }

    /**
     * Returns the convention to use for formatting the WKT. The default is {@link Convention#WKT2}.
     *
     * @return The convention (never {@code null}).
     *
     * @see WKTFormat#setConvention(Convention)
     * @see FormattableObject#toString(Convention)
     */
    public final Convention getConvention() {
        return convention;
    }

    /**
     * Returns a mapper between Java character sequences and the characters to write in WKT.
     * The intend is to specify how to write characters that are not allowed in WKT strings
     * according ISO 19162 specification. Return values can be:
     *
     * <ul>
     *   <li>{@link CharEncoding#DEFAULT} for performing replacements like "é" → "e"
     *       in all WKT elements except {@code REMARKS["…"]}.</li>
     *   <li>{@link CharEncoding#UNICODE} for preserving non-ASCII characters.</li>
     *   <li>Any other user-supplied mapping.</li>
     * </ul>
     *
     * @return The mapper between Java character sequences and the characters to write in WKT.
     *
     * @see WKTFormat#setCharEncoding(CharEncoding)
     *
     * @since 0.6
     */
    public final CharEncoding getCharEncoding() {
        return encoding;
    }

    /**
     * Returns the preferred authority for choosing the projection and parameter names.
     *
     * <p>The preferred authority can be set by the {@link WKTFormat#setNameAuthority(Citation)} method.
     * This is not necessarily the authority who created the object to format.</p>
     *
     * <div class="note"><b>Example:</b>
     * The EPSG name of the {@code EPSG:6326} datum is <cite>"World Geodetic System 1984"</cite>.
     * However if the preferred authority is OGC, then the formatted datum name will rather look like
     * <cite>"WGS84"</cite> (the exact string depends on the object aliases).</div>
     *
     * @return The authority for projection and parameter names.
     *
     * @see WKTFormat#getNameAuthority()
     * @see org.apache.sis.referencing.IdentifiedObjects#getName(IdentifiedObject, Citation)
     */
    public final Citation getNameAuthority() {
        return authority;
    }

    /**
     * Returns the locale to use for localizing {@link InternationalString} instances.
     * This is <em>not</em> the locale for formatting dates and numbers.
     *
     * @return The locale to use for localizing international strings.
     */
    @Override
    public final Locale getLocale() {
        return locale;
    }

    /**
     * Appends in the {@linkplain #buffer} the ANSI escape sequence for the given kind of element.
     * This method does nothing unless syntax coloring has been explicitly enabled.
     */
    private void setColor(final ElementKind type) {
        if (colors != null) {
            if (colorApplied == 0) {
                final String color = colors.getAnsiSequence(type);
                if (color == null) {
                    return; // Do not increment 'colorApplied' for giving a chance to children to apply their colors.
                }
                buffer.append(color);
            }
            colorApplied++;
        }
    }

    /**
     * Appends in the {@linkplain #buffer} the ANSI escape sequence for reseting the color to the default.
     * This method does nothing unless syntax coloring has been explicitly enabled.
     */
    private void resetColor() {
        if (colors != null && --colorApplied <= 0) {
            colorApplied = 0;
            buffer.append(FOREGROUND_DEFAULT);
        }
    }

    /**
     * Request a line separator before the next element to format. Invoking this method before any
     * {@code append(…)} method call will cause the next element to appear on the next line.
     *
     * <p>This method has no effect in any of the following cases:</p>
     * <ul>
     *   <li>WKT formatting has not yet started.</li>
     *   <li>This method has already been invoked before the next {@code append(…)}.</li>
     *   <li>The indentation is {@link WKTFormat#SINGLE_LINE}.</li>
     * </ul>
     */
    public void newLine() {
        if (indentation > WKTFormat.SINGLE_LINE) {
            requestNewLine = true;
        }
    }

    /**
     * Increases or decreases the indentation. A value of {@code +1} increases
     * the indentation by the amount of spaces specified at construction time,
     * and a value of {@code -1} reduces it by the same amount.
     *
     * @param amount +1 for increasing the indentation, or -1 for decreasing it, or 0 for no-op.
     */
    public void indent(final int amount) {
        margin = Math.max(0, margin + indentation*amount);
    }

    /**
     * Conditionally appends a separator to the {@linkplain #buffer}, if needed.
     * This method does nothing if there is currently no element at the buffer end.
     */
    private void appendSeparator() {
        if (buffer.length() != elementStart) {
            if (requestNewLine) {
                buffer.append(lineSeparator).append(CharSequences.spaces(margin));
            } else {
                buffer.append(symbols.getSeparator());
            }
        }
        requestNewLine = false;
    }

    /**
     * Appends a separator if needed, then opens a new element.
     *
     * @param newLine {@code true} for invoking {@link #newLine()} first.
     * @param keyword The element keyword (e.g. {@code "DATUM"}, {@code "AXIS"}, <i>etc</i>).
     */
    private void openElement(final boolean newLine, String keyword) {
        if (newLine) {
            newLine();
        }
        appendSeparator();
        if (toUpperCase) {
            keyword = keyword.toUpperCase(symbols.getLocale());
        }
        elementStart = buffer.append(keyword).appendCodePoint(symbols.getOpeningBracket(0)).length();
    }

    /**
     * Closes the element opened by {@link #openElement(boolean, String)}.
     *
     * @param newLine {@code true} for invoking {@link #newLine()} last.
     */
    private void closeElement(final boolean newLine) {
        buffer.appendCodePoint(symbols.getClosingBracket(0));
        if (newLine) {
            newLine();
        }
    }

    /**
     * Appends the given {@code FormattableObject}.
     * This method performs the following steps:
     *
     * <ul>
     *   <li>Invoke <code>object.{@linkplain FormattableObject#formatTo(Formatter) formatTo}(this)</code>.</li>
     *   <li>Prepend the keyword returned by the above method call (e.g. {@code "GEOCS"}).</li>
     *   <li>If the given object is an instance of {@link IdentifiedObject}, then append complementary information:</li>
     * </ul>
     *
     * <blockquote><table class="sis">
     *   <caption>Complementary WKT elements</caption>
     *   <tr><th>WKT 2 element</th><th>WKT 1 element</th><th>For types</th></tr>
     *   <tr><td>{@code Anchor[…]}</td>        <td></td> <td>{@link Datum}</td></tr>
     *   <tr><td>{@code Scope[…]}</td>         <td></td> <td>{@link ReferenceSystem}, {@link Datum}, {@link CoordinateOperation}</td></tr>
     *   <tr><td>{@code Area[…]}</td>          <td></td> <td>{@link ReferenceSystem}, {@link Datum}, {@link CoordinateOperation}</td></tr>
     *   <tr><td>{@code BBox[…]}</td>          <td></td> <td>{@link ReferenceSystem}, {@link Datum}, {@link CoordinateOperation}</td></tr>
     *   <tr><td>{@code VerticalExtent[…]}</td><td></td> <td>{@link ReferenceSystem}, {@link Datum}, {@link CoordinateOperation}</td></tr>
     *   <tr><td>{@code TimeExtent[…]}</td>    <td></td> <td>{@link ReferenceSystem}, {@link Datum}, {@link CoordinateOperation}</td></tr>
     *   <tr><td>{@code Id[…]}</td><td>{@code Authority[…]}</td><td>{@link IdentifiedObject}</td></tr>
     *   <tr><td>{@code Remarks[…]}</td>       <td></td> <td>{@link ReferenceSystem}, {@link CoordinateOperation}</td></tr>
     * </table></blockquote>
     *
     * @param object The formattable object to append to the WKT, or {@code null} if none.
     */
    public void append(final FormattableObject object) {
        if (object == null) {
            return;
        }
        /*
         * Safety check: ensure that we do not have circular dependencies (e.g. a ProjectedCRS contains
         * a Conversion which may contain the ProjectedCRS as its target CRS). Without this protection,
         * a circular dependency would cause an OutOfMemoryError.
         */
        final int stackDepth = enclosingElements.size();
        for (int i=stackDepth; --i >= 0;) {
            if (enclosingElements.get(i) == object) {
                throw new IllegalStateException(Errors.getResources(locale).getString(Errors.Keys.CircularReference));
            }
        }
        enclosingElements.add(object);
        if (hasContextualUnit < 0) { // Test if leftmost bit is set to 1.
            throw new IllegalStateException(Errors.getResources(locale).getString(Errors.Keys.TreeDepthExceedsMaximum));
        }
        hasContextualUnit <<= 1;
        /*
         * Add a new line if it was requested, open the bracket and increase indentation in case the
         * element to format contains other FormattableObject elements.
         */
        appendSeparator();
        int base = buffer.length();
        elementStart = buffer.appendCodePoint(symbols.getOpeningBracket(0)).length();
        indent(+1);
        /*
         * Formats the inner part, then prepend the WKT keyword.
         * The result looks like the following:
         *
         *         <previous text>,
         *           PROJCS["NAD27 / Idaho Central",
         *             GEOGCS[...etc...],
         *             ...etc...
         */
        final IdentifiedObject info = (object instanceof IdentifiedObject) ? (IdentifiedObject) object : null;
        String keyword = object.formatTo(this);
        if (keyword == null) {
            if (info != null) {
                setInvalidWKT(info, null);
                keyword = getName(info.getClass());
            } else {
                setInvalidWKT(object.getClass(), null);
                keyword = invalidElement;
            }
        } else if (toUpperCase) {
            keyword = keyword.toUpperCase(symbols.getLocale());
        }
        if (highlightError && colors != null) {
            final String color = colors.getAnsiSequence(ElementKind.ERROR);
            if (color != null) {
                buffer.insert(base, color + BACKGROUND_DEFAULT);
                base += color.length();
            }
        }
        highlightError = false;
        buffer.insert(base, keyword);
        /*
         * Format the SCOPE["…"], AREA["…"] and other elements. Some of those information
         * are available only for Datum, CoordinateOperation and ReferenceSystem objects.
         */
        if (info != null) {
            appendComplement(info, stackDepth == 0);
        } else if (convention.majorVersion() != 1 && object instanceof GeneralParameterValue) {
            appendComplement(((GeneralParameterValue) object).getDescriptor(), false);
        }
        buffer.appendCodePoint(symbols.getClosingBracket(0));
        indent(-1);
        enclosingElements.remove(stackDepth);
        hasContextualUnit >>>= 1;
    }

    /**
     * Appends the optional complementary attributes common to many {@link IdentifiedObject} subtypes.
     * Those attributes are {@code ANCHOR}, {@code SCOPE}, {@code AREA}, {@code BBOX}, {@code VERTICALEXTENT},
     * {@code TIMEEXTENT}, {@code ID} (previously known as {@code AUTHORITY}) and {@code REMARKS},
     * and have a special treatment: they are written by {@link #append(FormattableObject)}
     * after the {@code formatTo(Formatter)} method returned.
     *
     * <p>The {@code ID[<name>,<code>,…]} element is written only for the root element, unless the convention are
     * INTERNAL. If formatted, the ID element will be on the same line than the enclosing one if no line separator
     * were requested (e.g. SPHEROID["Clarke 1866", …, ID["EPSG", 7008]]), or on a new line otherwise. Example:</p>
     *
     * {@preformat text
     *   PROJCS["NAD27 / Idaho Central",
     *     GEOGCS[...etc...],
     *     ...etc...
     *     ID["EPSG", 26769]]
     * }
     *
     * For non-internal conventions, all elements other than {@code ID[…]} are formatted
     * only for {@link CoordinateOperation} and root {@link ReferenceSystem} instances,
     * with an exception for remarks of {@code ReferenceSystem} embedded inside {@code CoordinateOperation}.
     * Those restrictions are our interpretation of the following ISO 19162 requirement:
     *
     * <blockquote>(…snip…) {@code <scope extent identifier remark>} is a collection of four optional attributes
     * which may be applied to a coordinate reference system, a coordinate operation or a boundCRS. (…snip…)
     * Identifier (…snip…) may also be utilised for components of these objects although this is not recommended
     * except for coordinate operation methods (including map projections) and parameters. (…snip…)
     * A {@code <remark>} can be included within the descriptions of source and target CRS embedded within
     * a coordinate transformation as well as within the coordinate transformation itself.</blockquote>
     */
    private void appendComplement(final IdentifiedObject object, final boolean isRoot) {
        isComplement = true;
        final boolean showIDs;      // Whether to format ID[…] elements.
        final boolean filterID;     // Whether we shall limit to a single ID[…] element.
        final boolean showOthers;   // Whether to format any element other than ID[…] and Remarks[…].
        final boolean showRemarks;  // Whether to format Remarks[…].
        if (convention == Convention.INTERNAL) {
            showIDs     = true;
            filterID    = false;
            showOthers  = true;
            showRemarks = true;
        } else {
            if (convention == Convention.WKT2_SIMPLIFIED) {
                showIDs = isRoot;
            } else {
                showIDs = isRoot || (object instanceof OperationMethod) || (object instanceof GeneralParameterDescriptor);
            }
            if (convention.majorVersion() == 1) {
                filterID    = true;
                showOthers  = false;
                showRemarks = false;
            } else {
                filterID = !isRoot;
                if (object instanceof CoordinateOperation) {
                    showOthers  = true;
                    showRemarks = true;
                } else if (object instanceof ReferenceSystem) {
                    showOthers  = isRoot;
                    showRemarks = isRoot || (getEnclosingElement(2) instanceof CoordinateOperation);
                } else {
                    showOthers  = false;    // Mandated by ISO 19162.
                    showRemarks = false;
                }
            }
        }
        if (showOthers) {
            appendForSubtypes(object);
        }
        if (showIDs) {
<<<<<<< HEAD
            Collection<ReferenceIdentifier> identifiers = object.getIdentifiers();
            if (identifiers != null) { // Paranoiac check
=======
            Collection<? extends Identifier> identifiers = object.getIdentifiers();
            if (identifiers != null) {  // Paranoiac check
>>>>>>> dbc3c1fb
                if (filterID) {
                    for (final ReferenceIdentifier id : identifiers) {
                        if (Citations.identifierMatches(authority, id.getAuthority())) {
                            identifiers = Collections.singleton(id);
                            break;
                        }
                    }
                }
                for (ReferenceIdentifier id : identifiers) {
                    if (!(id instanceof FormattableObject)) {
                        id = ImmutableIdentifier.castOrCopy(id);
                    }
                    append((FormattableObject) id);
                    if (filterID) break;
                }
            }
        }
        if (showRemarks) {
            appendOnNewLine(WKTKeywords.Remarks, object.getRemarks(), ElementKind.REMARKS);
        }
        isComplement = false;
    }

    /**
     * Appends the anchor, scope and domain of validity of the given object. Those information are available
     * only for {@link ReferenceSystem}, {@link Datum} and {@link CoordinateOperation} objects.
     */
    private void appendForSubtypes(final IdentifiedObject object) {
        final InternationalString anchor, scope;
        final Extent area;
        if (object instanceof ReferenceSystem) {
            anchor = null;
            scope  = ((ReferenceSystem) object).getScope();
            area   = ((ReferenceSystem) object).getDomainOfValidity();
        } else if (object instanceof Datum) {
            anchor = ((Datum) object).getAnchorPoint();
            scope  = ((Datum) object).getScope();
            area   = ((Datum) object).getDomainOfValidity();
        } else if (object instanceof CoordinateOperation) {
            anchor = null;
            scope  = ((CoordinateOperation) object).getScope();
            area   = ((CoordinateOperation) object).getDomainOfValidity();
        } else {
            return;
        }
        appendOnNewLine(WKTKeywords.Anchor, anchor, null);
        appendOnNewLine(WKTKeywords.Scope, scope, ElementKind.SCOPE);
        if (area != null) {
            appendOnNewLine(WKTKeywords.Area, area.getDescription(), ElementKind.EXTENT);
            append(Extents.getGeographicBoundingBox(area), BBOX_ACCURACY);
            appendVerticalExtent(Extents.getVerticalRange(area));
            appendTemporalExtent(Extents.getTimeRange(area));
        }
    }

    /**
     * Appends the given geographic bounding box in a {@code BBOX[…]} element.
     * Longitude and latitude values will be formatted in decimal degrees.
     * Longitudes are relative to the Greenwich meridian, with values increasing toward East.
     * Latitudes values are increasing toward North.
     *
     * <div class="section">Numerical precision</div>
     * The ISO 19162 standards recommends to format those values with only 2 decimal digits.
     * This is because {@code GeographicBoundingBox} does not specify the datum, so this box
     * is an approximative information only.
     *
     * @param bbox The geographic bounding box to append to the WKT, or {@code null}.
     * @param fractionDigits The number of fraction digits to use. The recommended value is 2.
     */
    public void append(final GeographicBoundingBox bbox, final int fractionDigits) {
        if (bbox != null) {
            openElement(isComplement, WKTKeywords.BBox);
            setColor(ElementKind.EXTENT);
            numberFormat.setMinimumFractionDigits(fractionDigits);
            numberFormat.setMaximumFractionDigits(fractionDigits);
            numberFormat.setRoundingMode(RoundingMode.FLOOR);
            appendPreset(bbox.getSouthBoundLatitude());
            appendPreset(bbox.getWestBoundLongitude());
            numberFormat.setRoundingMode(RoundingMode.CEILING);
            appendPreset(bbox.getNorthBoundLatitude());
            appendPreset(bbox.getEastBoundLongitude());
            resetColor();
            closeElement(isComplement);
        }
    }

    /**
     * Appends the given vertical extent, if non-null.
     * This method chooses an accuracy from the vertical span.
     * Examples:
     *
     * <ul>
     *   <li>“{@code VerticalExtent[102, 108, LengthUnit["m", 1]]}”       (Δz =   6)</li>
     *   <li>“{@code VerticalExtent[100.2, 100.8, LengthUnit["m", 1]]}”   (Δz = 0.6)</li>
     * </ul>
     */
    private void appendVerticalExtent(final MeasurementRange<Double> range) {
        if (range != null) {
            final double min = range.getMinDouble();
            final double max = range.getMaxDouble();
            int minimumFractionDigits = Math.max(0, DecimalFunctions.fractionDigitsForDelta(max - min, false));
            int maximumFractionDigits = minimumFractionDigits + 2; // Arbitrarily allow 2 more digits.
            if (maximumFractionDigits > VERTICAL_ACCURACY) {
                maximumFractionDigits = VERTICAL_ACCURACY;
                minimumFractionDigits = 0;
            }
            openElement(true, WKTKeywords.VerticalExtent);
            setColor(ElementKind.EXTENT);
            numberFormat.setMinimumFractionDigits(minimumFractionDigits);
            numberFormat.setMaximumFractionDigits(maximumFractionDigits);
            numberFormat.setRoundingMode(RoundingMode.FLOOR);   appendPreset(min);
            numberFormat.setRoundingMode(RoundingMode.CEILING); appendPreset(max);
            final Unit<?> unit = range.unit();
            if (!convention.isSimplified() || !SI.METRE.equals(unit)) {
                append(unit); // Unit are optional if they are metres.
            }
            resetColor();
            closeElement(true);
        }
    }

    /**
     * Appends the given temporal extents, if non-null.
     * This method uses a simplified format if the time span is large enough.
     * Examples:
     *
     * <ul>
     *   <li>“{@code TemporalExtent[1980-04-12, 1980-04-18]}” (Δt = 6 days)</li>
     *   <li>“{@code TemporalExtent[1980-04-12T18:00:00.0Z, 1980-04-12T21:00:00.0Z]}” (Δt = 3 hours)</li>
     * </ul>
     */
    private void appendTemporalExtent(final Range<Date> range) {
        if (range != null) {
            final Date min = range.getMinValue();
            final Date max = range.getMaxValue();
            if (min != null && max != null) {
                String pattern = null;
                if (dateFormat instanceof SimpleDateFormat && (max.getTime() - min.getTime()) >= TEMPORAL_THRESHOLD) {
                    final String p = ((SimpleDateFormat) dateFormat).toPattern();
                    if (p.length() > WKTFormat.SHORT_DATE_PATTERN.length() &&
                        p.startsWith(WKTFormat.SHORT_DATE_PATTERN))
                    {
                        pattern = p;
                        ((SimpleDateFormat) dateFormat).applyPattern(WKTFormat.SHORT_DATE_PATTERN);
                    }
                }
                openElement(true, WKTKeywords.TimeExtent);
                setColor(ElementKind.EXTENT);
                try {
                    append(min);
                    append(max);
                } finally {
                    if (pattern != null) {
                        ((SimpleDateFormat) dateFormat).applyPattern(pattern);
                    }
                }
                resetColor();
                closeElement(true);
            }
        }
    }

    /**
     * Appends the given math transform, typically (but not necessarily) in a {@code PARAM_MT[…]} element.
     *
     * @param transform The transform object to append to the WKT, or {@code null} if none.
     */
    public void append(final MathTransform transform) {
        if (transform != null) {
            if (transform instanceof FormattableObject) {
                append((FormattableObject) transform);
            } else {
                final FormattableObject object = ReferencingServices.getInstance()
                        .toFormattableObject(transform, convention == Convention.INTERNAL);
                if (object != null) {
                    append(object);
                } else {
                    throw new UnformattableObjectException(Errors.format(
                            Errors.Keys.IllegalClass_2, FormattableObject.class, transform.getClass()));
                }
            }
        }
    }

    /**
     * Appends an international text in an element having the given keyword. Since this method
     * is typically invoked for long descriptions, the element will be written on its own line.
     *
     * <div class="note"><b>Example:</b>
     *   <ul>
     *     <li>{@code Scope["Large scale topographic mapping and cadastre."]}</li>
     *     <li>{@code Area["Netherlands offshore."]}</li>
     *   </ul>
     * </div>
     *
     * @param keyword The {@linkplain KeywordCase#CAMEL_CASE camel-case} keyword.
     *                Example: {@code "Scope"}, {@code "Area"} or {@code "Remarks"}.
     * @param text The text, or {@code null} if none.
     * @param type The key of the colors to apply if syntax coloring is enabled.
     */
    private void appendOnNewLine(final String keyword, final InternationalString text, final ElementKind type) {
        ArgumentChecks.ensureNonNull("keyword", keyword);
        if (text != null) {
            final String localized = CharSequences.trimWhitespaces(text.toString(locale));
            if (localized != null && !localized.isEmpty()) {
                openElement(true, keyword);
                quote(localized, type);
                closeElement(true);
            }
        }
    }

    /**
     * Appends a character string between quotes.
     * The {@linkplain Symbols#getSeparator() element separator} will be written before the text if needed.
     *
     * @param text The string to format to the WKT, or {@code null} if none.
     * @param type The key of the colors to apply if syntax coloring is enabled.
     */
    public void append(final String text, final ElementKind type) {
        if (text != null) {
            appendSeparator();
            quote(text, type);
        }
    }

    /**
     * Appends the given string as a quoted text. If the given string contains the closing quote character,
     * that character will be doubled (WKT 2) or deleted (WKT 1). We check for the closing quote only because
     * it is the character that the parser will look for determining the text end.
     */
    private void quote(final String text, final ElementKind type) {
        setColor(type);
        final int base = buffer.appendCodePoint(symbols.getOpeningQuote(0)).length();
        if (type == ElementKind.REMARKS) {
            buffer.append(text);
        } else {
            buffer.append(encoding.filter(text));
        }
        closeQuote(base);
        resetColor();
    }

    /**
     * Double or delete any closing quote character that may appear at or after the given index,
     * then append the closing quote character. The action taken for the quote character depends
     * on the WKT version:
     *
     * <ul>
     *   <li>For WKT 2, double the quote as specified in the standard.</li>
     *   <li>For WKT 1, conservatively delete the quote because the standard does not said what to do.</li>
     * </ul>
     */
    private void closeQuote(int fromIndex) {
        final String quote = symbols.getQuote();
        while ((fromIndex = buffer.indexOf(quote, fromIndex)) >= 0) {
            final int n = quote.length();
            if (convention.majorVersion() == 1) {
                buffer.delete(fromIndex, fromIndex + n);
            } else {
                buffer.insert(fromIndex += n, quote);
                fromIndex += n;
            }
        }
        buffer.append(quote);
    }

    /**
     * Appends an enumeration or code list value.
     * The {@linkplain Symbols#getSeparator() element separator} will be written before the code list if needed.
     *
     * @param code The code list to append to the WKT, or {@code null} if none.
     */
    public void append(final CodeList<?> code) {
        if (code != null) {
            appendSeparator();
            setColor(ElementKind.CODE_LIST);
            buffer.append(convention.majorVersion() == 1 ? code.name() : Types.getCodeName(code));
            resetColor();
        }
    }

    /**
     * Appends a date.
     * The {@linkplain Symbols#getSeparator() element separator} will be written before the date if needed.
     *
     * @param date The date to append to the WKT, or {@code null} if none.
     */
    public void append(final Date date) {
        if (date != null) {
            appendSeparator();
            dateFormat.format(date, buffer, dummy);
        }
    }

    /**
     * Appends a boolean value.
     * The {@linkplain Symbols#getSeparator() element separator} will be written before the boolean if needed.
     *
     * @param value The boolean to append to the WKT.
     */
    public void append(final boolean value) {
        appendSeparator();
        buffer.append(value ? "TRUE" : "FALSE");
    }

    /**
     * Appends an integer value.
     * The {@linkplain Symbols#getSeparator() element separator} will be written before the number if needed.
     *
     * @param number The integer to append to the WKT.
     */
    public void append(final long number) {
        appendSeparator();
        setColor(ElementKind.INTEGER);
        numberFormat.setMaximumFractionDigits(0);
        numberFormat.format(number, buffer, dummy);
        resetColor();
    }

    /**
     * Appends an floating point value.
     * The {@linkplain Symbols#getSeparator() element separator} will be written before the number if needed.
     *
     * @param number The floating point value to append to the WKT.
     */
    public void append(final double number) {
        appendSeparator();
        setColor(ElementKind.NUMBER);
        /*
         * The 2 below is for using two less fraction digits than the expected number accuracy.
         * The intend is to give to DecimalFormat a chance to hide rounding errors, keeping in
         * mind that the number value is not necessarily the original one (we may have applied
         * a unit conversion). In the case of WGS84 semi-major axis in metres, we still have a
         * maximum of 8 fraction digits, which is more than enough.
         */
        numberFormat.setMaximumFractionDigits(DecimalFunctions.fractionDigitsForValue(number, 2));
        numberFormat.setMinimumFractionDigits(1); // Must be after setMaximumFractionDigits(…).
        numberFormat.setRoundingMode(RoundingMode.HALF_EVEN);
        numberFormat.format(number, buffer, dummy);
        resetColor();
    }

    /**
     * Appends the given number without any change to the {@link NumberFormat} setting.
     * Caller shall ensure that the following method has been invoked prior this method call:
     *
     * <ul>
     *   <li>{@link NumberFormat#setMinimumFractionDigits(int)}</li>
     *   <li>{@link NumberFormat#setMaximumFractionDigits(int)}</li>
     *   <li>{@link NumberFormat#setRoundingMode(RoundingMode)}</li>
     * </ul>
     */
    private void appendPreset(final double number) {
        appendSeparator();
        setColor(ElementKind.NUMBER);
        numberFormat.format(number, buffer, dummy);
        resetColor();
    }

    /**
     * Appends a number which is assumed to have no rounding error greater than the limit of IEEE 754 accuracy.
     * This method is invoked for formatting the unit conversion factors, which are defined by the Unit library
     * rather than specified by the user. The given number is formatted by {@link Double#toString(double)} both
     * for accuracy and for automatic usage of scientific notation.  If the given number is an integer, then it
     * formatted without the trailing ".0".
     */
    private void appendExact(final double number) {
        if (Locale.ROOT.equals(symbols.getLocale())) {
            appendSeparator();
            setColor(highlightError ? ElementKind.ERROR : ElementKind.NUMBER);
            final int i = (int) number;
            if (i == number) {
                buffer.append(i);
            } else {
                buffer.append(number);
            }
            resetColor();
        } else {
            append(number);
        }
        highlightError = false;
    }

    /**
     * Appends a unit in a {@code UNIT[…]} element or one of the specialized elements. Specialized elements are
     * {@code ANGLEUNIT}, {@code LENGTHUNIT}, {@code SCALEUNIT}, {@code PARAMETRICUNIT} and {@code TIMEUNIT}.
     * Specialization is used in WKT 2 format except the <cite>simplified WKT 2</cite> one.
     *
     * <div class="note"><b>Example:</b>
     * {@code append(SI.KILOMETRE)} will append "{@code LENGTHUNIT["km", 1000]}" to the WKT.</div>
     *
     * @param unit The unit to append to the WKT, or {@code null} if none.
     */
    public void append(final Unit<?> unit) {
        if (unit != null) {
            String keyword = "Unit";
            if (!convention.isSimplified()) {
                if (Units.isLinear(unit)) {
                    keyword = "LengthUnit";
                } else if (Units.isAngular(unit)) {
                    keyword = "AngleUnit";
                } else if (Units.isScale(unit)) {
                    keyword = "ScaleUnit";
                } else if (Units.isTemporal(unit)) {
                    keyword = "TimeUnit";
                }
            }
            openElement(false, keyword);
            setColor(ElementKind.UNIT);
            final int fromIndex = buffer.appendCodePoint(symbols.getOpeningQuote(0)).length();
            if (Unit.ONE.equals(unit)) {
                buffer.append("unity");
            } else if (NonSI.DEGREE_ANGLE.equals(unit)) {
                buffer.append("degree");
            } else if (SI.METRE.equals(unit)) {
                buffer.append(convention.usesCommonUnits() ? "meter" : "metre");
            } else if (Units.PPM.equals(unit)) {
                buffer.append("parts per million");
            } else {
                unitFormat.format(unit, buffer, dummy);
            }
            closeQuote(fromIndex);
            resetColor();
            final double conversion = Units.toStandardUnit(unit);
            if (!(conversion > 0)) { // ISO 19162 requires the conversion factor to be positive.
                setInvalidWKT(Unit.class, null);
            }
            appendExact(conversion);
            closeElement(false);
        }
    }

    /**
     * Appends an object or an array of objects.
     * This method performs the following choices:
     *
     * <ul>
     *   <li>If the given value is {@code null}, then this method appends the "{@code null}" string (without quotes).</li>
     *   <li>Otherwise if the given value is an array, then this method appends the opening sequence symbol, formats all
     *       elements by invoking this method recursively, then appends the closing sequence symbol.</li>
     *   <li>Otherwise if the value type is assignable to the argument type of one of the {@code append(…)} methods
     *       in this class, then the formatting will be delegated to that method.</li>
     *   <li>Otherwise the given value is appended as a quoted text with its {@code toString()} representation.</li>
     * </ul>
     *
     * @param value The value to append to the WKT, or {@code null}.
     */
    public void appendAny(final Object value) {
        if (value == null) {
            appendSeparator();
            buffer.append("null");
        } else if (!appendValue(value) && !appendElement(value)) {
            append(value.toString(), null);
        }
    }

    /**
     * Tries to append a small unit of information like number, date, boolean, code list, character string
     * or an array of those. The key difference between this method and {@link #appendElement(Object)} is
     * that the values formatted by this {@code appendValue(Object)} method do not have keyword.
     *
     * @return {@code true} on success, or {@code false} if the given type is not recognized.
     */
    final boolean appendValue(final Object value) {
        if (value.getClass().isArray()) {
            appendSeparator();
            buffer.appendCodePoint(symbols.getOpenSequence());
            final int length = Array.getLength(value);
            for (int i=0; i<length; i++) {
                appendAny(Array.get(value, i));
            }
            buffer.appendCodePoint(symbols.getCloseSequence());
        } else if (value instanceof Number) {
            final Number number = (Number) value;
            if (Numbers.isInteger(number.getClass())) {
                append(number.longValue());
            } else {
                append(number.doubleValue());
            }
        }
        else if (value instanceof CodeList<?>) append((CodeList<?>) value);
        else if (value instanceof Date)        append((Date)        value);
        else if (value instanceof Boolean)     append((Boolean)     value);
        else if (value instanceof CharSequence) {
            append((value instanceof InternationalString) ?
                    ((InternationalString) value).toString(locale) : value.toString(), null);
        } else {
            return false;
        }
        return true;
    }

    /**
     * Tries to append an object of the {@code KEYWORD[something]} form. The given value is typically,
     * but not necessarily, a {@link FormattableObject} object or an instance of an interface that can
     * be converted to {@code FormattableObject}.
     *
     * @return {@code true} on success, or {@code false} if the given type is not recognized.
     */
    final boolean appendElement(final Object value) {
        if (value instanceof FormattableObject) {
            append((FormattableObject) value);
        } else if (value instanceof IdentifiedObject) {
            append(ReferencingServices.getInstance().toFormattableObject((IdentifiedObject) value));
        } else if (value instanceof MathTransform) {
            append((MathTransform) value);
        } else if (value instanceof Unit<?>) {
            append((Unit<?>) value);
        } else if (value instanceof GeographicBoundingBox) {
            append((GeographicBoundingBox) value, BBOX_ACCURACY);
        } else if (value instanceof VerticalExtent) {
            appendVerticalExtent(Extents.getVerticalRange(new SimpleExtent(null, (VerticalExtent) value, null)));
        } else if (value instanceof TemporalExtent) {
            appendTemporalExtent(Extents.getTimeRange(new SimpleExtent(null, null, (TemporalExtent) value)));
        } else {
            return false;
        }
        return true;
    }

    /**
     * Delegates the formatting to another {@link FormattableObject} implementation.
     * Invoking this method is equivalent to first verifying the {@code other} class,
     * then delegating as below:
     *
     * {@preformat java
     *     return other.formatTo(this);
     * }
     *
     * This method is useful for {@code FormattableObject} which are wrapper around another object.
     * It allows to delegate the WKT formatting to the wrapped object.
     *
     * @param  other The object to format with this formatter.
     * @return The value returned by {@link FormattableObject#formatTo(Formatter)}.
     *
     * @since 0.5
     */
    public String delegateTo(final Object other) throws UnformattableObjectException {
        ArgumentChecks.ensureNonNull("other", other);
        if (other instanceof FormattableObject) {
            return ((FormattableObject) other).formatTo(this);
        }
        throw new UnformattableObjectException(Errors.format(
                Errors.Keys.IllegalClass_2, FormattableObject.class, other.getClass()));
    }

    /**
     * Returns the enclosing WKT element, or {@code null} if element being formatted is the root.
     * This method can be invoked by child elements having some aspects that depend on the enclosing element.
     *
     * @param  depth 1 for the immediate parent, 2 for the parent of the parent, <i>etc.</i>
     * @return The parent element at the given depth, or {@code null}.
     */
    public FormattableObject getEnclosingElement(int depth) {
        ArgumentChecks.ensurePositive("depth", depth);
        depth = (enclosingElements.size() - 1) - depth;
        return (depth >= 0) ? enclosingElements.get(depth) : null;
    }

    /**
     * Returns {@code true} if the element at the given depth specified a contextual unit.
     * This method returns {@code true} if the formattable object given by {@code getEnclosingElement(depth)}
     * has invoked {@link #addContextualUnit(Unit)} with a non-null unit at least once.
     *
     * <div class="note"><b>Note:</b>
     * The main purpose of this method is to allow {@code AXIS[…]} elements to determine if they should
     * inherit the unit specified by the enclosing CRS, or if they should specify their unit explicitly.</div>
     *
     * @param  depth 1 for the immediate parent, 2 for the parent of the parent, <i>etc.</i>
     * @return Whether the parent element at the given depth has invoked {@code addContextualUnit(…)} at least once.
     */
    public boolean hasContextualUnit(final int depth) {
        ArgumentChecks.ensurePositive("depth", depth);
        return (depth < Long.SIZE) && (hasContextualUnit & (1L << depth)) != 0;
    }

    /**
     * Adds a unit to use for the next measurements of the quantity {@code Q}. The given unit will apply to
     * all WKT elements containing a value of quantity {@code Q} without their own {@code UNIT[…]} element,
     * until the {@link #removeContextualUnit(Unit)} method is invoked with a unit of the same quantity.
     *
     * <p>If the given unit is null, then this method does nothing and returns {@code null}.</p>
     *
     * <div class="section">Special case</div>
     * If the WKT conventions are {@code WKT1_COMMON_UNITS}, then this method ignores the given unit
     * and returns {@code null}. See {@link Convention#WKT1_COMMON_UNITS} javadoc for more information.
     *
     * @param  <Q>  The unit quantity.
     * @param  unit The contextual unit to add, or {@code null} if none.
     * @return The previous contextual unit for quantity {@code Q}, or {@code null} if none.
     */
    @SuppressWarnings("unchecked")
    public <Q extends Quantity> Unit<Q> addContextualUnit(final Unit<Q> unit) {
        if (unit == null || convention.usesCommonUnits()) {
            return null;
        }
        hasContextualUnit |= 1;
        return (Unit<Q>) units.put(unit.toSI(), unit);
    }

    /**
     * Removes the unit previously added by a call to {@code addContextualUnit(unit)}.
     * If the given unit is null, then this method does nothing.
     *
     * @param unit The contextual unit to remove, or {@code null} if none.
     */
    public void removeContextualUnit(final Unit<?> unit) {
        if (unit != null) {
            units.remove(unit.toSI());
        }
    }

    /**
     * Returns the unit to use instead than the given one, or {@code null} if there is no replacement
     * for {@code unit}. This method searches for a unit specified by {@link #addContextualUnit(Unit)}
     * which {@linkplain Unit#isCompatible(Unit) is compatible} with the given unit.
     *
     * @param  <Q>  The quantity of the unit.
     * @param  unit The unit to replace by the contextual unit, or {@code null}.
     * @return A contextual unit compatible with the given unit, or {@code unit}
     *         if no contextual unit has been found.
     */
    public <Q extends Quantity> Unit<Q> toContextualUnit(final Unit<Q> unit) {
        if (unit != null) {
            @SuppressWarnings("unchecked")
            final Unit<Q> candidate = (Unit<Q>) units.get(unit.toSI());
            if (candidate != null) {
                return candidate;
            }
        }
        return null;
    }

    /**
     * Returns {@code true} if the WKT written by this formatter is not strictly compliant to the WKT specification.
     * This method returns {@code true} if {@link #setInvalidWKT(IdentifiedObject, Exception)} has been invoked at
     * least once. The action to take regarding invalid WKT is caller-dependent.
     * For example {@link FormattableObject#toString()} will accepts loose WKT formatting and ignore
     * this flag, while {@link FormattableObject#toWKT()} requires strict WKT formatting and will
     * thrown an exception if this flag is set.
     *
     * @return {@code true} if the WKT is invalid.
     */
    public boolean isInvalidWKT() {
        return (invalidElement != null) || (buffer != null && buffer.length() == 0);
        /*
         * Note: we really use a "and" condition (not an other "or") for the buffer test because
         *       the buffer is reset to 'null' by WKTFormat after a successfull formatting.
         */
    }

    /**
     * Marks the current WKT representation of the given object as not strictly compliant to the WKT specification.
     * This method can be invoked by implementations of {@link FormattableObject#formatTo(Formatter)} when the object
     * to format is more complex than what the WKT specification allows.
     * Applications can test {@link #isInvalidWKT()} later for checking WKT validity.
     *
     * <p>If any {@code setInvalidWKT(…)} method is invoked more than once during formatting,
     * then only information about the last failure will be retained. The reason is that the
     * last failure is typically the enclosing element.</p>
     *
     * @param unformattable The object that can not be formatted,
     * @param cause The cause for the failure to format, or {@code null} if the cause is not an exception.
     */
    public void setInvalidWKT(final IdentifiedObject unformattable, final Exception cause) {
        ArgumentChecks.ensureNonNull("unformattable", unformattable);
        String name;
        final Identifier id = unformattable.getName();
        if (id == null || (name = id.getCode()) == null) {
            name = getName(unformattable.getClass());
        }
        invalidElement = name;
        errorCause     = cause;
        highlightError = true;
    }

    /**
     * Marks the current WKT representation of the given class as not strictly compliant to the WKT specification.
     * This method can be used as an alternative to {@link #setInvalidWKT(IdentifiedObject, Exception)} when the
     * problematic object is not an instance of {@code IdentifiedObject}.
     *
     * <p>If any {@code setInvalidWKT(…)} method is invoked more than once during formatting,
     * then only information about the first failure will be retained.</p>
     *
     * @param unformattable The class of the object that can not be formatted,
     * @param cause The cause for the failure to format, or {@code null} if the cause is not an exception.
     */
    public void setInvalidWKT(final Class<?> unformattable, final Exception cause) {
        ArgumentChecks.ensureNonNull("unformattable", unformattable);
        if (invalidElement == null) {
            invalidElement = getName(unformattable);
            errorCause     = cause;
        }
        highlightError = true;
    }

    /**
     * Returns the name of the GeoAPI interface implemented by the given class.
     * If no GeoAPI interface is found, fallback on the class name.
     */
    private static String getName(Class<?> unformattable) {
        if (!unformattable.isInterface()) {
            for (final Class<?> candidate : unformattable.getInterfaces()) {
                if (candidate.getName().startsWith("org.opengis.")) {
                    unformattable = candidate;
                    break;
                }
            }
        }
        return Classes.getShortName(unformattable);
    }

    /**
     * Returns the error message {@link #isInvalidWKT()} is set, or {@code null} otherwise.
     * If non-null, a cause may be available in the {@link #getErrorCause()} method.
     */
    final String getErrorMessage() {
        return isInvalidWKT() ? Errors.format(Errors.Keys.CanNotRepresentInFormat_2, "WKT", invalidElement) : null;
    }

    /**
     * Returns the cause of the error, or {@code null} if the cause is not an exception.
     */
    final Exception getErrorCause() {
        return errorCause;
    }

    /**
     * Returns the WKT formatted by this object.
     *
     * @return The WKT formatted by this formatter.
     */
    public String toWKT() {
        return buffer.toString();
    }

    /**
     * Returns a string representation of this formatter for debugging purpose.
     *
     * @return A string representation of this formatter.
     */
    @Debug
    @Override
    public String toString() {
        final StringBuilder b = new StringBuilder(Classes.getShortClassName(this)).append('[');
        String separator = "";
        for (final FormattableObject element : enclosingElements) {
            b.append(separator).append(Classes.getShortClassName(element));
            separator = " 〉 ";
        }
        return b.append(']').toString();
    }

    /**
     * Clears this formatter before formatting a new object.
     * This method clears also the {@linkplain #isInvalidWKT() WKT validity flag}.
     */
    final void clear() {
        /*
         * Configuration options (indentation, colors, conventions) are left unchanged.
         * We do not mention that fact in the Javadoc because those options do not appear
         * in the Formatter public API (they are in the WKTFormat API instead).
         */
        if (buffer != null) {
            buffer.setLength(0);
        }
        enclosingElements.clear();
        units.clear();
        hasContextualUnit = 0;
        elementStart      = 0;
        colorApplied      = 0;
        margin            = 0;
        requestNewLine    = false;
        isComplement      = false;
        highlightError    = false;
        invalidElement    = null;
        errorCause        = null;
    }
}<|MERGE_RESOLUTION|>--- conflicted
+++ resolved
@@ -725,13 +725,8 @@
             appendForSubtypes(object);
         }
         if (showIDs) {
-<<<<<<< HEAD
             Collection<ReferenceIdentifier> identifiers = object.getIdentifiers();
-            if (identifiers != null) { // Paranoiac check
-=======
-            Collection<? extends Identifier> identifiers = object.getIdentifiers();
             if (identifiers != null) {  // Paranoiac check
->>>>>>> dbc3c1fb
                 if (filterID) {
                     for (final ReferenceIdentifier id : identifiers) {
                         if (Citations.identifierMatches(authority, id.getAuthority())) {
