--- conflicted
+++ resolved
@@ -199,16 +199,12 @@
     /**
      * Returns information on attribute groups of the resource.
      *
-<<<<<<< HEAD
      * <div class="warning"><b>Upcoming API change — generalization</b><br>
      * The element type will be changed to the {@code AttributeGroup} interface
      * when GeoAPI will provide it (tentatively in GeoAPI 3.1).
      * </div>
      *
-     * @return Information on attribute groups of the resource.
-=======
      * @return information on attribute groups of the resource.
->>>>>>> e801ba42
      *
      * @since 0.5
      */
@@ -221,16 +217,12 @@
     /**
      * Sets information on attribute groups of the resource.
      *
-<<<<<<< HEAD
      * <div class="warning"><b>Upcoming API change — generalization</b><br>
      * The element type will be changed to the {@code AttributeGroup} interface
      * when GeoAPI will provide it (tentatively in GeoAPI 3.1).
      * </div>
      *
-     * @param newValues The new information on attribute groups of the resource.
-=======
      * @param  newValues  the new information on attribute groups of the resource.
->>>>>>> e801ba42
      *
      * @since 0.5
      */
