--- conflicted
+++ resolved
@@ -17,15 +17,12 @@
 package org.apache.sis.metadata.iso.content;
 
 import java.util.Collection;
-<<<<<<< HEAD
-import org.opengis.annotation.UML;
-=======
 import java.util.Collections;
->>>>>>> f415d6af
 import javax.xml.bind.annotation.XmlType;
 import javax.xml.bind.annotation.XmlSeeAlso;
 import javax.xml.bind.annotation.XmlElement;
 import javax.xml.bind.annotation.XmlRootElement;
+import org.opengis.annotation.UML;
 import org.opengis.metadata.Identifier;
 import org.opengis.metadata.content.CoverageContentType;
 import org.opengis.metadata.content.CoverageDescription;
@@ -246,14 +243,9 @@
     @XmlElement(name = "contentType", required = true)
     public CoverageContentType getContentType() {
         CoverageContentType type = null;
-<<<<<<< HEAD
-        if (attributeGroups != null) {
-            for (final DefaultAttributeGroup g : attributeGroups) {
-=======
-        final Collection<AttributeGroup> groups = getAttributeGroups();
+        final Collection<DefaultAttributeGroup> groups = getAttributeGroups();
         if (groups != null) { // May be null on marshalling.
-            for (final AttributeGroup g : groups) {
->>>>>>> f415d6af
+            for (final DefaultAttributeGroup g : groups) {
                 final Collection<? extends CoverageContentType> contentTypes = g.getContentTypes();
                 if (contentTypes != null) { // May be null on marshalling.
                     for (final CoverageContentType t : contentTypes) {
@@ -283,21 +275,11 @@
     public void setContentType(final CoverageContentType newValue) {
         checkWritePermission();
         final Collection<CoverageContentType> newValues = LegacyPropertyAdapter.asCollection(newValue);
-<<<<<<< HEAD
-        final Collection<DefaultAttributeGroup> groups = getAttributeGroups();
-        for (final DefaultAttributeGroup group : groups) {
-            if (group instanceof DefaultAttributeGroup) {
+        Collection<DefaultAttributeGroup> groups = attributeGroups;
+        if (groups != null) {
+            for (final DefaultAttributeGroup group : groups) {
                 group.setContentTypes(newValues);
-                return;
-=======
-        Collection<AttributeGroup> groups = attributeGroups;
-        if (groups != null) {
-            for (final AttributeGroup group : groups) {
-                if (group instanceof DefaultAttributeGroup) {
-                    ((DefaultAttributeGroup) group).setContentTypes(newValues);
-                    return;
-                }
->>>>>>> f415d6af
+                return; // Actually stop at the first instance.
             }
         }
         final DefaultAttributeGroup group = new DefaultAttributeGroup();
@@ -305,7 +287,7 @@
         if (groups != null) {
             groups.add(group);
         } else {
-            groups = Collections.<AttributeGroup>singleton(group);
+            groups = Collections.<DefaultAttributeGroup>singleton(group);
         }
         setAttributeGroups(groups);
     }
