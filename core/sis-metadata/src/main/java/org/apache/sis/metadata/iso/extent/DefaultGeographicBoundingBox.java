/*
 * Licensed to the Apache Software Foundation (ASF) under one or more
 * contributor license agreements.  See the NOTICE file distributed with
 * this work for additional information regarding copyright ownership.
 * The ASF licenses this file to You under the Apache License, Version 2.0
 * (the "License"); you may not use this file except in compliance with
 * the License.  You may obtain a copy of the License at
 *
 *     http://www.apache.org/licenses/LICENSE-2.0
 *
 * Unless required by applicable law or agreed to in writing, software
 * distributed under the License is distributed on an "AS IS" BASIS,
 * WITHOUT WARRANTIES OR CONDITIONS OF ANY KIND, either express or implied.
 * See the License for the specific language governing permissions and
 * limitations under the License.
 */
package org.apache.sis.metadata.iso.extent;

import javax.xml.bind.annotation.XmlElement;
import javax.xml.bind.annotation.XmlRootElement;
import javax.xml.bind.annotation.XmlType;
import org.opengis.geometry.Envelope;
import org.opengis.metadata.extent.GeographicBoundingBox;
import org.opengis.referencing.operation.TransformException;
import org.apache.sis.measure.Latitude;
import org.apache.sis.measure.Longitude;
import org.apache.sis.measure.ValueRange;
import org.apache.sis.math.MathFunctions;
import org.apache.sis.util.ComparisonMode;
import org.apache.sis.util.ArgumentChecks;
import org.apache.sis.util.resources.Errors;
import org.apache.sis.internal.metadata.MetadataUtilities;
import org.apache.sis.internal.metadata.ReferencingServices;

import static java.lang.Double.doubleToLongBits;

<<<<<<< HEAD
// Related to JDK7
import org.apache.sis.internal.jdk7.Objects;
=======
// Branch-dependent imports
import java.util.Objects;
>>>>>>> e8f2b536


/**
 * Geographic position of the dataset. This is only an approximate so specifying the coordinate
 * reference system is unnecessary. The CRS shall be geographic with Greenwich prime meridian,
 * but the datum doesn't need to be WGS84.
 *
 * <p>In addition to the standard properties, SIS provides the following methods:</p>
 * <ul>
 *   <li>{@link #setBounds(double, double, double, double)} for setting the extent from (λ,φ) values.</li>
 *   <li>{@link #setBounds(Envelope)} for setting the extent from the given envelope.</li>
 *   <li>{@link #setBounds(GeographicBoundingBox)} for setting the extent from an other bounding box.</li>
 *   <li>{@link #add(GeographicBoundingBox)} for expanding this extent to include an other bounding box.</li>
 *   <li>{@link #intersect(GeographicBoundingBox)} for the intersection between the two bounding boxes.</li>
 * </ul>
 *
 * {@section Validation and normalization}
 * All constructors and setter methods in this class perform the following argument validation or normalization:
 *
 * <ul>
 *   <li>If the {@linkplain #getSouthBoundLatitude() south bound latitude} is greater than the
 *       {@linkplain #getNorthBoundLatitude() north bound latitude}, then an exception is thrown.</li>
 *   <li>If any latitude is set to a value outside the
 *       [{@linkplain Latitude#MIN_VALUE -90} … {@linkplain Latitude#MAX_VALUE 90}]° range,
 *       then that latitude will be clamped.</li>
 *   <li>If any longitude is set to a value outside the
 *       [{@linkplain Longitude#MIN_VALUE -180} … {@linkplain Longitude#MAX_VALUE 180}]° range,
 *       then a multiple of 360° will be added or subtracted to that longitude in order to bring
 *       it back inside the range.</li>
 * </ul>
 *
 * If the {@linkplain #getWestBoundLongitude() west bound longitude} is greater than the
 * {@linkplain #getEastBoundLongitude() east bound longitude}, then the box spans the anti-meridian.
 * See {@linkplain org.apache.sis.geometry.GeneralEnvelope} for more information on anti-meridian spanning.
 *
 * <div class="note"><b>Note: relationship with Envelope classes</b><br>
 * The {@link org.apache.sis.geometry} package provides various {@code Envelope} classes serving a simular purpose.
 * The main difference is that envelopes can be expressed in any {@linkplain org.apache.sis.referencing.crs.AbstractCRS
 * Coordinate Reference System} (for example using any map projection), may have any number of dimensions, axes may have
 * any {@linkplain org.apache.sis.referencing.cs.DefaultCoordinateSystemAxis#getDirection() direction} (some maps are south-oriented)
 * and may use any units of measurement. By contrast, geographic bounding box are restricted to two-dimensional
 * geographic CRS with latitude and longitude in decimal degrees, inside the [-90 … +90]° and [-180 … +180]° range
 * respectively, increasing toward north and east respectively, and longitude measured from the <cite>international
 * reference meridian</cite> (Greenwich on Earth). However {@code GeographicBoundingBox} said nothing about the
 * {@linkplain org.apache.sis.referencing.datum.DefaultGeodeticDatum geodetic datum}. Consequently this bounding
 * box should be used only as a convenient way to give an <em>approximate</em> description of a location.
 * Users can assume a precision of about 0.01° for the latitude and longitude values in this class.
 * If more precision is desired, an {@code Envelope} should be considered instead.
 * </div>
 *
 * @author  Martin Desruisseaux (IRD, Geomatys)
 * @author  Touraïvane (IRD)
 * @author  Cédric Briançon (Geomatys)
 * @since   0.3 (derived from geotk-2.1)
 * @version 0.4
 * @module
 *
 * @see org.apache.sis.geometry.GeneralEnvelope
 */
@XmlType(name = "EX_GeographicBoundingBox_Type", propOrder = {
    "westBoundLongitude",
    "eastBoundLongitude",
    "southBoundLatitude",
    "northBoundLatitude"
})
@XmlRootElement(name = "EX_GeographicBoundingBox")
public class DefaultGeographicBoundingBox extends AbstractGeographicExtent
        implements GeographicBoundingBox
{
    /**
     * Serial number for inter-operability with different versions.
     */
    private static final long serialVersionUID = -9200149606040429957L;

    /**
     * The western-most coordinate of the limit of the dataset extent.
     * The value is expressed in longitude in decimal degrees (positive east).
     */
    private double westBoundLongitude;

    /**
     * The eastern-most coordinate of the limit of the dataset extent.
     * The value is expressed in longitude in decimal degrees (positive east).
     */
    private double eastBoundLongitude;

    /**
     * The southern-most coordinate of the limit of the dataset extent.
     * The value is expressed in latitude in decimal degrees (positive north).
     */
    private double southBoundLatitude;

    /**
     * The northern-most, coordinate of the limit of the dataset extent.
     * The value is expressed in latitude in decimal degrees (positive north).
     */
    private double northBoundLatitude;

    /**
     * Constructs an initially {@linkplain #isEmpty() empty} geographic bounding box.
     * All longitude and latitude values are initialized to {@link Double#NaN}.
     */
    public DefaultGeographicBoundingBox() {
        westBoundLongitude = Double.NaN;
        eastBoundLongitude = Double.NaN;
        southBoundLatitude = Double.NaN;
        northBoundLatitude = Double.NaN;
    }

    /**
     * Creates a geographic bounding box initialized to the specified values.
     * The {@linkplain #getInclusion() inclusion} property is set to {@code true}.
     *
     * <p><strong>Caution:</strong> Arguments are expected in the same order than they appear
     * in the ISO 19115 specification. This is different than the order commonly found in the
     * Java2D world, which is rather (<var>x</var><sub>min</sub>, <var>y</var><sub>min</sub>,
     * <var>x</var><sub>max</sub>, <var>y</var><sub>max</sub>).</p>
     *
     * @param westBoundLongitude The minimal λ value.
     * @param eastBoundLongitude The maximal λ value.
     * @param southBoundLatitude The minimal φ value.
     * @param northBoundLatitude The maximal φ value.
     *
     * @throws IllegalArgumentException If (<var>south bound</var> &gt; <var>north bound</var>).
     *         Note that {@linkplain Double#NaN NaN} values are allowed.
     *
     * @see #setBounds(double, double, double, double)
     */
    public DefaultGeographicBoundingBox(final double westBoundLongitude,
                                        final double eastBoundLongitude,
                                        final double southBoundLatitude,
                                        final double northBoundLatitude)
            throws IllegalArgumentException
    {
        super(true);
        verifyBounds(southBoundLatitude, northBoundLatitude);
        this.westBoundLongitude = westBoundLongitude;
        this.eastBoundLongitude = eastBoundLongitude;
        this.southBoundLatitude = southBoundLatitude;
        this.northBoundLatitude = northBoundLatitude;
        normalize();
    }

    /**
     * Constructs a new instance initialized with the values from the specified metadata object.
     * This is a <cite>shallow</cite> copy constructor, since the other metadata contained in the
     * given object are not recursively copied.
     *
     * @param object The metadata to copy values from, or {@code null} if none.
     *
     * @see #castOrCopy(GeographicBoundingBox)
     */
    public DefaultGeographicBoundingBox(final GeographicBoundingBox object) {
        super(object);
        if (object != null) {
            westBoundLongitude = object.getWestBoundLongitude();
            eastBoundLongitude = object.getEastBoundLongitude();
            southBoundLatitude = object.getSouthBoundLatitude();
            northBoundLatitude = object.getNorthBoundLatitude();
            verifyBounds(southBoundLatitude, northBoundLatitude);
            normalize();
        } else {
            westBoundLongitude = Double.NaN;
            eastBoundLongitude = Double.NaN;
            southBoundLatitude = Double.NaN;
            northBoundLatitude = Double.NaN;
        }
    }

    /**
     * Returns a SIS metadata implementation with the values of the given arbitrary implementation.
     * This method performs the first applicable action in the following choices:
     *
     * <ul>
     *   <li>If the given object is {@code null}, then this method returns {@code null}.</li>
     *   <li>Otherwise if the given object is already an instance of
     *       {@code DefaultGeographicBoundingBox}, then it is returned unchanged.</li>
     *   <li>Otherwise a new {@code DefaultGeographicBoundingBox} instance is created using the
     *       {@linkplain #DefaultGeographicBoundingBox(GeographicBoundingBox) copy constructor}
     *       and returned. Note that this is a <cite>shallow</cite> copy operation, since the other
     *       metadata contained in the given object are not recursively copied.</li>
     * </ul>
     *
     * @param  object The object to get as a SIS implementation, or {@code null} if none.
     * @return A SIS implementation containing the values of the given object (may be the
     *         given object itself), or {@code null} if the argument was null.
     */
    public static DefaultGeographicBoundingBox castOrCopy(final GeographicBoundingBox object) {
        if (object == null || object instanceof DefaultGeographicBoundingBox) {
            return (DefaultGeographicBoundingBox) object;
        }
        return new DefaultGeographicBoundingBox(object);
    }

    /**
     * Returns the western-most coordinate of the limit of the dataset extent.
     * The value is expressed in longitude in decimal degrees (positive east).
     *
     * <p>Note that the returned value is greater than the {@linkplain #getEastBoundLongitude()
     * east bound longitude} if this box is spanning over the anti-meridian.</p>
     *
     * @return The western-most longitude between -180° and +180° inclusive,
     *         or {@linkplain Double#NaN NaN} if undefined.
     */
    @Override
    @ValueRange(minimum=-180, maximum=180)
    @XmlElement(name = "westBoundLongitude", required = true)
    public double getWestBoundLongitude() {
        return westBoundLongitude;
    }

    /**
     * Sets the western-most coordinate of the limit of the dataset extent.
     * The value is expressed in longitude in decimal degrees (positive east).
     * Values outside the [-180 … 180]° range are {@linkplain Longitude#normalize(double) normalized}.
     *
     * @param newValue The western-most longitude between -180° and +180° inclusive,
     *        or {@linkplain Double#NaN NaN} to undefine.
     */
    public void setWestBoundLongitude(double newValue) {
        checkWritePermission();
        if (newValue != Longitude.MAX_VALUE) { // Do not normalize +180° to -180°.
            newValue = Longitude.normalize(newValue);
        }
        westBoundLongitude = newValue;
    }

    /**
     * Returns the eastern-most coordinate of the limit of the dataset extent.
     * The value is expressed in longitude in decimal degrees (positive east).
     *
     * <p>Note that the returned value is smaller than the {@linkplain #getWestBoundLongitude()
     * west bound longitude} if this box is spanning over the anti-meridian.</p>
     *
     * @return The eastern-most longitude between -180° and +180° inclusive,
     *         or {@linkplain Double#NaN NaN} if undefined.
     */
    @Override
    @ValueRange(minimum=-180, maximum=180)
    @XmlElement(name = "eastBoundLongitude", required = true)
    public double getEastBoundLongitude() {
        return eastBoundLongitude;
    }

    /**
     * Sets the eastern-most coordinate of the limit of the dataset extent.
     * The value is expressed in longitude in decimal degrees (positive east).
     * Values outside the [-180 … 180]° range are {@linkplain Longitude#normalize(double) normalized}.
     *
     * @param newValue The eastern-most longitude between -180° and +180° inclusive,
     *        or {@linkplain Double#NaN NaN} to undefine.
     */
    public void setEastBoundLongitude(double newValue) {
        checkWritePermission();
        if (newValue != Longitude.MAX_VALUE) { // Do not normalize +180° to -180°.
            newValue = Longitude.normalize(newValue);
        }
        eastBoundLongitude = newValue;
    }

    /**
     * Returns the southern-most coordinate of the limit of the dataset extent.
     * The value is expressed in latitude in decimal degrees (positive north).
     *
     * @return The southern-most latitude between -90° and +90° inclusive,
     *         or {@linkplain Double#NaN NaN} if undefined.
     */
    @Override
    @ValueRange(minimum=-90, maximum=90)
    @XmlElement(name = "southBoundLatitude", required = true)
    public double getSouthBoundLatitude()  {
        return southBoundLatitude;
    }

    /**
     * Sets the southern-most coordinate of the limit of the dataset extent.
     * The value is expressed in latitude in decimal degrees (positive north).
     * Values outside the [-90 … 90]° range are {@linkplain Latitude#clamp(double) clamped}.
     * If the result is greater than the {@linkplain #getNorthBoundLatitude() north bound latitude},
     * then the north bound is set to {@link Double#NaN}.
     *
     * @param newValue The southern-most latitude between -90° and +90° inclusive,
     *        or {@linkplain Double#NaN NaN} to undefine.
     */
    public void setSouthBoundLatitude(final double newValue) {
        checkWritePermission();
        southBoundLatitude = Latitude.clamp(newValue);
        if (southBoundLatitude > northBoundLatitude) {
            northBoundLatitude = Double.NaN;
        }
    }

    /**
     * Returns the northern-most, coordinate of the limit of the dataset extent.
     * The value is expressed in latitude in decimal degrees (positive north).
     *
     * @return The northern-most latitude between -90° and +90° inclusive,
     *         or {@linkplain Double#NaN NaN} if undefined.
     */
    @Override
    @ValueRange(minimum=-90, maximum=90)
    @XmlElement(name = "northBoundLatitude", required = true)
    public double getNorthBoundLatitude()   {
        return northBoundLatitude;
    }

    /**
     * Sets the northern-most, coordinate of the limit of the dataset extent.
     * The value is expressed in latitude in decimal degrees (positive north).
     * Values outside the [-90 … 90]° range are {@linkplain Latitude#clamp(double) clamped}.
     * If the result is smaller than the {@linkplain #getSouthBoundLatitude() south bound latitude},
     * then the south bound is set to {@link Double#NaN}.
     *
     * @param newValue The northern-most latitude between -90° and +90° inclusive,
     *        or {@linkplain Double#NaN NaN} to undefine.
     */
    public void setNorthBoundLatitude(final double newValue) {
        checkWritePermission();
        northBoundLatitude = Latitude.clamp(newValue);
        if (northBoundLatitude < southBoundLatitude) {
            southBoundLatitude = Double.NaN;
        }
    }

    /**
     * Verifies that the given bounding box is valid. This method verifies only the latitude values,
     * because we allow the west bound longitude to be greater then east bound longitude (they are
     * boxes spanning the anti-meridian).
     *
     * <p>This method should be invoked <strong>before</strong> {@link #normalize()}.</p>
     *
     * @throws IllegalArgumentException If (<var>south bound</var> &gt; <var>north bound</var>).
     *         Note that {@linkplain Double#NaN NaN} values are allowed.
     */
    private static void verifyBounds(final double southBoundLatitude, final double northBoundLatitude)
            throws IllegalArgumentException
    {
        if (southBoundLatitude > northBoundLatitude) { // Accept NaN.
            throw new IllegalArgumentException(Errors.format(Errors.Keys.IllegalRange_2,
                    new Latitude(southBoundLatitude), new Latitude(northBoundLatitude)));
        }
    }

    /**
     * Clamps the latitudes and normalizes the longitudes.
     *
     * @see #denormalize(double, double)
     */
    private void normalize() {
        southBoundLatitude = Latitude.clamp(southBoundLatitude);
        northBoundLatitude = Latitude.clamp(northBoundLatitude);
        final double span = eastBoundLongitude - westBoundLongitude;
        if (!(span >= (Longitude.MAX_VALUE - Longitude.MIN_VALUE))) { // 'span' may be NaN.
            westBoundLongitude = Longitude.normalize(westBoundLongitude);
            eastBoundLongitude = Longitude.normalize(eastBoundLongitude);
            if (span != 0) {
                /*
                 * This is the usual case where east and west longitudes are different.
                 * Since -180° and +180° are equivalent, always use -180° for the west
                 * bound (this was ensured by the call to Longitude.normalize(…)), and
                 * always use +180° for the east bound. So we get for example [5 … 180]
                 * instead of [5 … -180] even if both are the same box.
                 */
                if (eastBoundLongitude == Longitude.MIN_VALUE) {
                    eastBoundLongitude = Longitude.MAX_VALUE;
                }
                return;
            }
            /*
             * If the longitude range is anything except [+0 … -0], we are done. Only in the
             * particular case of [+0 … -0] we will replace the range by [-180 … +180].
             */
            if (!MathFunctions.isPositiveZero(westBoundLongitude) ||
                !MathFunctions.isNegativeZero(eastBoundLongitude))
            {
                return;
            }
        }
        /*
         * If we reach this point, the longitude range is either [+0 … -0] or anything
         * spanning 360° or more. Normalize the range to [-180 … +180].
         */
        westBoundLongitude = Longitude.MIN_VALUE;
        eastBoundLongitude = Longitude.MAX_VALUE;
    }

    /**
     * Sets the bounding box to the specified values.
     * The {@linkplain #getInclusion() inclusion} property is left unchanged.
     *
     * <p><strong>Caution:</strong> Arguments are expected in the same order than they appear
     * in the ISO 19115 specification. This is different than the order commonly found in the
     * Java2D world, which is rather (<var>x</var><sub>min</sub>, <var>y</var><sub>min</sub>,
     * <var>x</var><sub>max</sub>, <var>y</var><sub>max</sub>).</p>
     *
     * @param westBoundLongitude The minimal λ value.
     * @param eastBoundLongitude The maximal λ value.
     * @param southBoundLatitude The minimal φ value.
     * @param northBoundLatitude The maximal φ value.
     *
     * @throws IllegalArgumentException If (<var>south bound</var> &gt; <var>north bound</var>).
     *         Note that {@linkplain Double#NaN NaN} values are allowed.
     */
    public void setBounds(final double westBoundLongitude,
                          final double eastBoundLongitude,
                          final double southBoundLatitude,
                          final double northBoundLatitude)
            throws IllegalArgumentException
    {
        checkWritePermission();
        verifyBounds(southBoundLatitude, northBoundLatitude);
        this.westBoundLongitude = westBoundLongitude;
        this.eastBoundLongitude = eastBoundLongitude;
        this.southBoundLatitude = southBoundLatitude;
        this.northBoundLatitude = northBoundLatitude;
        normalize();
    }

    /**
     * Constructs a geographic bounding box from the specified envelope. If the envelope contains
     * a CRS, then the bounding box may be projected to a geographic CRS. Otherwise, the envelope
     * is assumed already in appropriate CRS.
     *
     * <p>When coordinate transformation is required, the target geographic CRS is not necessarily
     * {@linkplain org.apache.sis.referencing.CommonCRS#WGS84 WGS84}. This method preserves the same
     * {@linkplain org.apache.sis.referencing.datum.DefaultEllipsoid ellipsoid} than in the envelope
     * CRS when possible. This is because geographic bounding box are only approximative and the ISO
     * specification do not mandates a particular CRS, so we avoid transformations that are not
     * strictly necessary.</p>
     *
     * <p><b>Note:</b> This method is available only if the referencing module is on the classpath.</p>
     *
     * @param  envelope The envelope to use for setting this geographic bounding box.
     * @throws UnsupportedOperationException if the referencing module is not on the classpath.
     * @throws TransformException if the envelope can not be transformed to a geographic extent.
     *
     * @see DefaultExtent#addElements(Envelope)
     * @see DefaultVerticalExtent#setBounds(Envelope)
     * @see DefaultTemporalExtent#setBounds(Envelope)
     */
    public void setBounds(final Envelope envelope) throws TransformException {
        ArgumentChecks.ensureNonNull("envelope", envelope);
        checkWritePermission();
        ReferencingServices.getInstance().setBounds(envelope, this);
        setInclusion(Boolean.TRUE); // Set only on success.
    }

    /**
     * Sets the bounding box to the same values than the specified box.
     *
     * @param box The geographic bounding box to use for setting the values of this box.
     */
    public void setBounds(final GeographicBoundingBox box) {
        ArgumentChecks.ensureNonNull("box", box);
        setBounds(box.getWestBoundLongitude(), box.getEastBoundLongitude(),
                  box.getSouthBoundLatitude(), box.getNorthBoundLatitude());
        setInclusion(box.getInclusion()); // Set only on success.
    }

    /*
     * IMPLEMENTATION NOTE: For the handling of anti-meridian spanning in union and intersection operations,
     * this class applies a different strategy than GeneralEnvelope. Instead than trying to work directly with
     * the ordinate values without adding or removing offset (which may cause rounding errors), we apply a ±360°
     * shift on longitude values. This simpler strategy is okay here because the range is fixed in the code (not
     * an arbitrarily high range), and GeographicBoundingBox are approximative by definition anyway.
     */

    /**
     * Returns a code telling how to denormalize this box and/or the other box before to compute union or intersection.
     * This method may also modify the {@link #westBoundLongitude} and {@link #eastBoundLongitude}. The codes are:
     *
     * <ul>
     *   <li> 0 : Do nothing - both boxes are normal.</li>
     *   <li> 3 : Do nothing - both boxes are spanning the anti-meridian.</li>
     *   <li>-1 : Caller will need to subtract 360° from {@code λmin}.</li>
     *   <li>+1 : Caller will need to add      360° to   {@code λmax}.</li>
     *   <li>-2 : This method has subtracted   360° from {@link #westBoundLongitude}.</li>
     *   <li>+2 : This method has added        360° to   {@link #eastBoundLongitude}.</li>
     * </ul>
     *
     * @see #normalize()
     */
    private int denormalize(final double λmin, final double λmax) {
        final boolean isSpanningAntiMeridian = westBoundLongitude > eastBoundLongitude;
        if ((λmin > λmax) == isSpanningAntiMeridian) {
            return isSpanningAntiMeridian ? 3 : 0;
        }
        final double left  = westBoundLongitude - λmin;
        final double right = λmax - eastBoundLongitude;
        if (!isSpanningAntiMeridian) {
            /*
             * If we were computing the union between this bounding box and the other box,
             * by how much the width would be increased on the left side and on the right
             * side? (ignore negative values for this first part). What we may get:
             *
             *   (+1) Left side is positive            (-1) Right side is positive
             *
             *          W┌──────────┐                     ┌──────────┐E
             *   ──┐  ┌──┼──────────┼──                 ──┼──────────┼──┐  ┌──
             *     │  │  └──────────┘                     └──────────┘  │  │
             *   ──┘  └────────────────                 ────────────────┘  └──
             *       λmin                                              λmax
             *
             * For each of the above case, if we apply the translation in the opposite way,
             * the result would be much wort (for each lower rectangle, imagine translating
             * the longuest part in the opposite direction instead than the shortest one).
             *
             * Note that only one of 'left' and 'right' can be positive, otherwise we would
             * not be in the case where one box is spanning the anti-meridian while the other
             * box does not.
             */
            if (left  >= 0) return +1;
            if (right >= 0) return -1;
            /*
             * Both 'left' and 'right' are negative. For each alternatives (translating λmin
             * or translating λmax), we will choose the one which give the closest result to
             * a bound of this box:
             *
             *        W┌──────────┐E         Changes in width of the union compared to this box:
             *   ───┐  │        ┌─┼──          ∙ if we move λmax to the right:  Δ = (λmax + 360) - E
             *      │  └────────┼─┘            ∙ if we move λmin to the left:   Δ = W - (λmin + 360)
             *   ───┘           └────
             *    λmax         λmin
             *
             * We want the smallest option. We get the condition below after cancelation of both "+ 360" terms.
             */
            return (left < right) ? -1 : +1;
        }
        /*
         * Same algorithm than above, but with the sign of 'left' an 'right' inversed.
         * The "if" statements have been combined for avoiding to repeat the +/- operations.
         */
        if (!(left <= 0) && right <= 0 || left > right) {
            westBoundLongitude -= Longitude.MAX_VALUE - Longitude.MIN_VALUE;
            return -2;
        } else {
            eastBoundLongitude += Longitude.MAX_VALUE - Longitude.MIN_VALUE;
            return +2;
        }
    }

    /**
     * Adds a geographic bounding box to this box.
     * This method behavior depends on whether the bounding boxes encompass an area covered by the data
     * (<cite>inclusion</cite>) or an area where data is not present (<cite>exclusion</cite>):
     *
     * <ul>
     *   <li>If the {@linkplain #getInclusion() inclusion} status is the same for this box and the box to be added,
     *       then the resulting bounding box is the union of the two boxes.</li>
     *   <li>If the inclusion/exclusion status are opposite, then this method attempts to exclude some area
     *       of the specified box from this box. The resulting bounding box is smaller if the exclusion can
     *       be performed without ambiguity.</li>
     * </ul>
     *
     * In both cases, if either this box or the specified box has {@linkplain Double#NaN NaN} bounds,
     * then the corresponding bounds of the result will bet set to NaN.
     *
     * @param box The geographic bounding box to add to this box.
     */
    public void add(final GeographicBoundingBox box) {
        checkWritePermission();
        double λmin = box.getWestBoundLongitude();
        double λmax = box.getEastBoundLongitude();
        double φmin = box.getSouthBoundLatitude();
        double φmax = box.getNorthBoundLatitude();
        /*
         * Reminder: 'inclusion' is a mandatory attribute, so it should never be null for a
         * valid metadata object.  If the metadata object is invalid, it is better to get a
         * an exception than having a code doing silently some inappropriate work.
         */
        final boolean i1 = MetadataUtilities.getInclusion(this.getInclusion());
        final boolean i2 = MetadataUtilities.getInclusion(box. getInclusion());
        final int status = denormalize(λmin, λmax); // Must be after call to getInclusion().
        switch (status) {
            case -1: λmin -= Longitude.MAX_VALUE - Longitude.MIN_VALUE; break;
            case +1: λmax += Longitude.MAX_VALUE - Longitude.MIN_VALUE; break;
        }
        if (i1 == i2) {
            westBoundLongitude = Math.min(westBoundLongitude, λmin);
            eastBoundLongitude = Math.max(eastBoundLongitude, λmax);
            southBoundLatitude = Math.min(southBoundLatitude, φmin);
            northBoundLatitude = Math.max(northBoundLatitude, φmax);
        } else {
            if (φmin <= southBoundLatitude && φmax >= northBoundLatitude) {
                westBoundLongitude = Math.max(westBoundLongitude, λmin);
                eastBoundLongitude = Math.min(eastBoundLongitude, λmax);
            }
            if (λmin <= westBoundLongitude && λmax >= eastBoundLongitude) {
                southBoundLatitude = Math.max(southBoundLatitude, φmin);
                northBoundLatitude = Math.min(northBoundLatitude, φmax);
            }
        }
        if (status == 3) {
            if (eastBoundLongitude > westBoundLongitude) {
                westBoundLongitude = Longitude.MIN_VALUE;
                eastBoundLongitude = Longitude.MAX_VALUE;
            }
        }
        normalize();
    }

    /**
     * Sets this bounding box to the intersection of this box with the specified one.
     * The {@linkplain #getInclusion() inclusion} status must be the same for both boxes.
     *
     * <p>If there is no intersection between the two bounding boxes, then this method sets
     * both longitudes and/or both latitudes to {@linkplain Double#NaN NaN}. If either this
     * box or the specified box has NaN bounds, then the corresponding bounds of the
     * intersection result will bet set to NaN.</p>
     *
     * @param box The geographic bounding box to intersect with this box.
     * @throws IllegalArgumentException If the inclusion status is not the same for both boxes.
     *
     * @see Extents#intersection(GeographicBoundingBox, GeographicBoundingBox)
     */
    public void intersect(final GeographicBoundingBox box) throws IllegalArgumentException {
        checkWritePermission();
        if (MetadataUtilities.getInclusion(    getInclusion()) !=
            MetadataUtilities.getInclusion(box.getInclusion()))
        {
            throw new IllegalArgumentException(Errors.format(Errors.Keys.IncompatiblePropertyValue_1, "inclusion"));
        }
        double λmin = box.getWestBoundLongitude();
        double λmax = box.getEastBoundLongitude();
        double φmin = box.getSouthBoundLatitude();
        double φmax = box.getNorthBoundLatitude();
        final int status = denormalize(λmin, λmax);
        switch (status) {
            case -1: λmin -= Longitude.MAX_VALUE - Longitude.MIN_VALUE; break;
            case +1: λmax += Longitude.MAX_VALUE - Longitude.MIN_VALUE; break;
        }
        westBoundLongitude = Math.max(westBoundLongitude, λmin);
        eastBoundLongitude = Math.min(eastBoundLongitude, λmax);
        southBoundLatitude = Math.max(southBoundLatitude, φmin);
        northBoundLatitude = Math.min(northBoundLatitude, φmax);
        if (status != 3) {
            if (westBoundLongitude > eastBoundLongitude) {
                westBoundLongitude = eastBoundLongitude = Double.NaN;
            }
        }
        if (southBoundLatitude > northBoundLatitude) {
            southBoundLatitude = northBoundLatitude = Double.NaN;
        }
        normalize();
    }

    /**
     * Returns {@code true} if this metadata is empty. This metadata is considered empty if
     * every bound values are {@linkplain Double#NaN NaN}. Note that this is different than
     * the <cite>Java2D</cite> or <cite>envelope</cite> definition of "emptiness", since we
     * don't test if the area is greater than zero - this method is a metadata test, not a
     * geometric test.
     *
     * @return {@code true} if this metadata does not define any bound value.
     *
     * @see org.apache.sis.geometry.AbstractEnvelope#isAllNaN()
     */
    @Override
    public boolean isEmpty() {
        return Double.isNaN(eastBoundLongitude) &&
               Double.isNaN(westBoundLongitude) &&
               Double.isNaN(northBoundLatitude) &&
               Double.isNaN(southBoundLatitude);
    }

    /**
     * Compares this geographic bounding box with the specified object for equality.
     *
     * @param object The object to compare for equality.
     * @return {@code true} if the given object is equal to this box.
     */
    @Override
    public boolean equals(final Object object, final ComparisonMode mode) {
        if (object == this) {
            return true;
        }
        // Above code really requires DefaultGeographicBoundingBox.class, not getClass().
        // This code is used only for performance raison. The super-class implementation
        // is generic enough for all other cases.
        if (object != null && object.getClass() == DefaultGeographicBoundingBox.class) {
            final DefaultGeographicBoundingBox that = (DefaultGeographicBoundingBox) object;
            return Objects.equals(getInclusion(), that.getInclusion()) &&
                   doubleToLongBits(southBoundLatitude) == doubleToLongBits(that.southBoundLatitude) &&
                   doubleToLongBits(northBoundLatitude) == doubleToLongBits(that.northBoundLatitude) &&
                   doubleToLongBits(eastBoundLongitude) == doubleToLongBits(that.eastBoundLongitude) &&
                   doubleToLongBits(westBoundLongitude) == doubleToLongBits(that.westBoundLongitude);
        }
        return super.equals(object, mode);
    }
}<|MERGE_RESOLUTION|>--- conflicted
+++ resolved
@@ -34,13 +34,8 @@
 
 import static java.lang.Double.doubleToLongBits;
 
-<<<<<<< HEAD
-// Related to JDK7
+// Branch-dependent imports
 import org.apache.sis.internal.jdk7.Objects;
-=======
-// Branch-dependent imports
-import java.util.Objects;
->>>>>>> e8f2b536
 
 
 /**
