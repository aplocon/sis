--- conflicted
+++ resolved
@@ -229,95 +229,6 @@
      *
      * @return the number of values used in a thematic classification resource, or {@code null} if none.
      */
-    @Override
-    @ValueRange(minimum = 0)
-/// @XmlElement(name = "numberOfValues")
-    public Integer getNumberOfValues() {
-        return numberOfValues;
-    }
-
-    /**
-     * Sets the number of values used in a thematic classification resource.
-     *
-     * @param  newValue  the new number of values used in a thematic classification resource.
-     * @throws IllegalArgumentException if the given value is negative.
-     */
-    public void setNumberOfValues(final Integer newValue) {
-        checkWritePermission();
-        if (ensurePositive(DefaultSampleDimension.class, "numberOfValues", false, newValue)) {
-            numberOfValues = newValue;
-        }
-    }
-
-    /**
-     * Returns the minimum value of data values in each dimension included in the resource.
-     *
-     * @return minimum value of data values in each dimension included in the resource, or {@code null} if unspecified.
-     */
-    @XmlElement(name = "minValue")
-    @UML(identifier="minValue", obligation=OPTIONAL, specification=ISO_19115)
-    public Double getMinValue() {
-        return minValue;
-    }
-
-    /**
-     * Sets the minimum value of data values in each dimension included in the resource.
-     *
-     * @param  newValue  the new new minimum value.
-     */
-    public void setMinValue(final Double newValue) {
-        checkWritePermission();
-        minValue = newValue;
-    }
-
-    /**
-     * Returns the maximum value of data values in each dimension included in the resource.
-     *
-     * @return maximum value of data values in each dimension included in the resource, or {@code null} if unspecified.
-     */
-    @XmlElement(name = "maxValue")
-    @UML(identifier="maxValue", obligation=OPTIONAL, specification=ISO_19115)
-    public Double getMaxValue() {
-        return maxValue;
-    }
-
-    /**
-     * Sets the maximum value of data values in each dimension included in the resource.
-     *
-     * @param  newValue  the new new maximum value.
-     */
-    public void setMaxValue(final Double newValue) {
-        checkWritePermission();
-        maxValue = newValue;
-    }
-
-    /**
-     * Returns the mean value of data values in each dimension included in the resource.
-     *
-     * @return the mean value of data values in each dimension included in the resource, or {@code null} if none.
-     */
-/// @XmlElement(name = "meanValue")
-    @UML(identifier="meanValue", obligation=OPTIONAL, specification=ISO_19115)
-    public Double getMeanValue() {
-        return meanValue;
-    }
-
-    /**
-     * Sets the mean value of data values in each dimension included in the resource.
-     *
-     * @param  newValue  the new mean value of data values in each dimension included in the resource.
-     */
-    public void setMeanValue(final Double newValue) {
-        checkWritePermission();
-        meanValue = newValue;
-    }
-
-    /**
-<<<<<<< HEAD
-     * Returns the number of values used in a thematic classification resource.
-     *
-     * @return the number of values used in a thematic classification resource, or {@code null} if none.
-     */
     @ValueRange(minimum = 0)
 /// @XmlElement(name = "numberOfValues")
     @UML(identifier="numberOfValues", obligation=OPTIONAL, specification=ISO_19115)
@@ -339,8 +250,69 @@
     }
 
     /**
-=======
->>>>>>> 4edd3015
+     * Returns the minimum value of data values in each dimension included in the resource.
+     *
+     * @return minimum value of data values in each dimension included in the resource, or {@code null} if unspecified.
+     */
+    @XmlElement(name = "minValue")
+    @UML(identifier="minValue", obligation=OPTIONAL, specification=ISO_19115)
+    public Double getMinValue() {
+        return minValue;
+    }
+
+    /**
+     * Sets the minimum value of data values in each dimension included in the resource.
+     *
+     * @param  newValue  the new new minimum value.
+     */
+    public void setMinValue(final Double newValue) {
+        checkWritePermission();
+        minValue = newValue;
+    }
+
+    /**
+     * Returns the maximum value of data values in each dimension included in the resource.
+     *
+     * @return maximum value of data values in each dimension included in the resource, or {@code null} if unspecified.
+     */
+    @XmlElement(name = "maxValue")
+    @UML(identifier="maxValue", obligation=OPTIONAL, specification=ISO_19115)
+    public Double getMaxValue() {
+        return maxValue;
+    }
+
+    /**
+     * Sets the maximum value of data values in each dimension included in the resource.
+     *
+     * @param  newValue  the new new maximum value.
+     */
+    public void setMaxValue(final Double newValue) {
+        checkWritePermission();
+        maxValue = newValue;
+    }
+
+    /**
+     * Returns the mean value of data values in each dimension included in the resource.
+     *
+     * @return the mean value of data values in each dimension included in the resource, or {@code null} if none.
+     */
+/// @XmlElement(name = "meanValue")
+    @UML(identifier="meanValue", obligation=OPTIONAL, specification=ISO_19115)
+    public Double getMeanValue() {
+        return meanValue;
+    }
+
+    /**
+     * Sets the mean value of data values in each dimension included in the resource.
+     *
+     * @param  newValue  the new mean value of data values in each dimension included in the resource.
+     */
+    public void setMeanValue(final Double newValue) {
+        checkWritePermission();
+        meanValue = newValue;
+    }
+
+    /**
      * Returns the standard deviation of data values in each dimension included in the resource.
      *
      * @return standard deviation of data values in each dimension included in the resource, or {@code null} if none.
