--- conflicted
+++ resolved
@@ -154,35 +154,20 @@
      * @param  snapshotJAR Path to the JAR file of the GeoAPI interfaces that we would implement if it was released.
      * @param  unitsJAR    Path to the JAR file containing the {@code Unit} class. This is a GeoAPI dependency.
      * @param  out Where to write the API differences between {@code releasedJAR} and {@code snapshotJAR}.
-     * @throws ReflectiveOperationException if an error occurred while processing the JAR file content.
-     * @throws IOException if an error occurred while reading the JAR files or writing to {@code out}.
-     */
-<<<<<<< HEAD
-    public static void listAPIChanges(final File releasedJAR, final File snapshotJAR, final Appendable out)
-            throws Exception
+     * @throws Exception if an error occurred while processing the JAR file content.
+     */
+    public static void listAPIChanges(final File releasedJAR, final File snapshotJAR, final File unitsJAR,
+            final Appendable out) throws Exception
     {
         final String lineSeparator = JDK7.lineSeparator();
         final Map<String,Boolean> methodChanges = new TreeMap<String,Boolean>();
         final List<String> incompatibleChanges = new ArrayList<String>();
-        final ClassLoader parent = APIVerifier.class.getClassLoader();
-        final JarFile newJARContent = new JarFile(snapshotJAR);
-        final URLClassLoader oldAPI = new URLClassLoader(new URL[] {releasedJAR.toURI().toURL()}, parent);
-        final URLClassLoader newAPI = new URLClassLoader(new URL[] {snapshotJAR.toURI().toURL()}, parent);
-        try {
-=======
-    public static void listAPIChanges(final File releasedJAR, final File snapshotJAR, final File unitsJAR,
-            final Appendable out) throws ReflectiveOperationException, IOException
-    {
-        final String lineSeparator = System.lineSeparator();
-        final Map<String,Boolean> methodChanges = new TreeMap<>();
-        final List<String> incompatibleChanges = new ArrayList<>();
         final ClassLoader parent = APIVerifier.class.getClassLoader().getParent();
         final URL dependency = unitsJAR.toURI().toURL();
-        try (final JarFile newJARContent = new JarFile(snapshotJAR);
-             final URLClassLoader oldAPI = new URLClassLoader(new URL[] {releasedJAR.toURI().toURL(), dependency}, parent);
-             final URLClassLoader newAPI = new URLClassLoader(new URL[] {snapshotJAR.toURI().toURL(), dependency}, parent))
-        {
->>>>>>> ab413332
+        final JarFile newJARContent = new JarFile(snapshotJAR);
+        final URLClassLoader oldAPI = new URLClassLoader(new URL[] {releasedJAR.toURI().toURL(), dependency}, parent);
+        final URLClassLoader newAPI = new URLClassLoader(new URL[] {snapshotJAR.toURI().toURL(), dependency}, parent);
+        try {
             final Class<? extends Annotation> newUML = Class.forName("org.opengis.annotation.UML", false, newAPI).asSubclass(Annotation.class);
             final Method newIdentifier = newUML.getMethod("identifier", (Class[]) null);
             final Enumeration<JarEntry> entries = newJARContent.entries();
