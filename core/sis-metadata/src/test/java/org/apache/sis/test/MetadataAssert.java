--- conflicted
+++ resolved
@@ -68,13 +68,8 @@
     public static void assertEpsgIdentifierEquals(final String expected, final Identifier identifier) {
         assertNotNull(identifier);
         assertEquals("code",      expected, identifier.getCode());
-<<<<<<< HEAD
-        assertEquals("codeSpace", Citations.EPSG, (identifier instanceof ReferenceIdentifier) ? ((ReferenceIdentifier) identifier).getCodeSpace() : null);
-        assertEquals("authority", "OGP",  Citations.getIdentifier(identifier.getAuthority()));
-=======
-        assertEquals("codeSpace", EPSG,  identifier.getCodeSpace());
+        assertEquals("codeSpace", EPSG, (identifier instanceof ReferenceIdentifier) ? ((ReferenceIdentifier) identifier).getCodeSpace() : null);
         assertEquals("authority", "OGP", Citations.getIdentifier(identifier.getAuthority()));
->>>>>>> 3976cffa
     }
 
     /**
