/*
 * Licensed to the Apache Software Foundation (ASF) under one or more
 * contributor license agreements.  See the NOTICE file distributed with
 * this work for additional information regarding copyright ownership.
 * The ASF licenses this file to You under the Apache License, Version 2.0
 * (the "License"); you may not use this file except in compliance with
 * the License.  You may obtain a copy of the License at
 *
 *     http://www.apache.org/licenses/LICENSE-2.0
 *
 * Unless required by applicable law or agreed to in writing, software
 * distributed under the License is distributed on an "AS IS" BASIS,
 * WITHOUT WARRANTIES OR CONDITIONS OF ANY KIND, either express or implied.
 * See the License for the specific language governing permissions and
 * limitations under the License.
 */
package org.apache.sis.util.collection;

import java.util.Locale;
import java.math.RoundingMode;
import java.text.ParseException;
import org.opengis.metadata.citation.Role;
import org.apache.sis.util.iso.DefaultInternationalString;
import org.apache.sis.test.TestCase;
import org.apache.sis.test.DependsOn;
import org.apache.sis.test.DependsOnMethod;
import org.junit.Test;

import static org.apache.sis.test.Assert.*;
import static org.apache.sis.util.collection.TableColumn.*;


/**
 * Tests the {@link TreeTableFormat} class.
 *
 * @author  Martin Desruisseaux (Geomatys)
 * @since   0.3
 * @version 0.3
 * @module
 */
@DependsOn({
    DefaultTreeTableTest.class,
    org.apache.sis.io.TableAppenderTest.class
})
public final strictfp class TreeTableFormatTest extends TestCase {
    /**
     * Tests the formatting as a tree, with control on the indentation.
     */
    @Test
    public void testTreeFormat() {
        final DefaultTreeTable.Node root   = new DefaultTreeTable.Node("Node #1");
        final DefaultTreeTable.Node branch = new DefaultTreeTable.Node("Node #2");
        root.getChildren().add(branch);
        root.getChildren().add(new DefaultTreeTable.Node("Node #3"));
        branch.getChildren().add(new DefaultTreeTable.Node("Node #4"));

        final TreeTableFormat tf = new TreeTableFormat(null, null);
        tf.setVerticalLinePosition(2);
        assertMultilinesEquals(
                "Node #1\n" +
                "  ├─Node #2\n" +
                "  │   └─Node #4\n" +
                "  └─Node #3\n", tf.format(new DefaultTreeTable(root)));
    }

    /**
     * Tests the parsing of a tree. This method parses and reformats a tree,
     * and performs its check on the assumption that the tree formatting is
     * accurate.
     *
     * @throws ParseException if the parsing failed.
     */
    @Test
    @DependsOnMethod("testTreeFormat")
    public void testTreeParse() throws ParseException {
        final TreeTableFormat tf = new TreeTableFormat(null, null);
        tf.setVerticalLinePosition(0);
        final String text =
                "Node #1\n" +
                "├───Node #2\n" +
                "│   └───Node #4\n" +
                "└───Node #3\n";
        final TreeTable table = tf.parseObject(text);
        assertMultilinesEquals(text, tf.format(table));
    }

    /**
     * Tests the formatting of a tree table.
     */
    @Test
    @DependsOnMethod("testTreeFormat")
    public void testTreeTableFormat() {
        final TableColumn<Integer> valueA = new TableColumn<>(Integer.class, "value #1");
        final TableColumn<String>  valueB = new TableColumn<>(String .class, "value #2");
        final DefaultTreeTable table  = new DefaultTreeTable(NAME, valueA, valueB);
        final TreeTable.Node   root   = new DefaultTreeTable.Node(table);
        root.setValue(NAME, "Node #1");
        root.setValue(valueA, 10);
        root.setValue(valueB, "Value #1B");
        final TreeTable.Node branch1 = new DefaultTreeTable.Node(table);
        branch1.setValue(NAME, "Node #2");
        branch1.setValue(valueA, 20);
        root.getChildren().add(branch1);
        final TreeTable.Node branch2 = new DefaultTreeTable.Node(table);
        branch2.setValue(NAME, "Node #3");
        branch2.setValue(valueB, "Value #3B");
        root.getChildren().add(branch2);
        final TreeTable.Node leaf = new DefaultTreeTable.Node(table);
        leaf.setValue(NAME, "Node #4");
        leaf.setValue(valueA, 40);
        leaf.setValue(valueB, "val #4\twith tab\nand a new line");
        branch1.getChildren().add(leaf);
        table.setRoot(root);

        final TreeTableFormat tf = new TreeTableFormat(null, null);
        tf.setVerticalLinePosition(1);
        assertMultilinesEquals(
                "Node #1………………………… 10…… Value #1B\n" +
                " ├──Node #2……………… 20\n" +
                " │   └──Node #4…… 40…… val #4  with tab ¶ and a new line\n" +
                " └──Node #3……………… ………… Value #3B\n", tf.format(table));

        tf.setColumns(NAME, valueA);
        assertMultilinesEquals(
                "Node #1………………………… 10\n" +
                " ├──Node #2……………… 20\n" +
                " │   └──Node #4…… 40\n" +
                " └──Node #3\n", tf.format(table));

        tf.setColumns(NAME, valueB);
        assertMultilinesEquals(
                "Node #1………………………… Value #1B\n" +
                " ├──Node #2\n" +
                " │   └──Node #4…… val #4  with tab ¶ and a new line\n" +
                " └──Node #3……………… Value #3B\n", tf.format(table));
    }

    /**
     * Tests the parsing of a tree table. This method parses and reformats a tree table,
     * and performs its check on the assumption that the tree table formatting is accurate.
     *
     * @throws ParseException if the parsing failed.
     */
    @Test
    @DependsOnMethod("testTreeTableFormat")
    public void testTreeTableParse() throws ParseException {
        final TableColumn<Integer> valueA = new TableColumn<>(Integer.class, "value #1");
        final TableColumn<String>  valueB = new TableColumn<>(String .class, "value #2");
        final TreeTableFormat tf = new TreeTableFormat(null, null);
        tf.setColumns(NAME, valueA, valueB);
        tf.setVerticalLinePosition(1);
        final String text =
                "Node #1………………………… 10…… Value #1B\n" +
                " ├──Node #2……………… 20\n" +
                " │   └──Node #4…… 40…… Value #4B\n" +
                " └──Node #3……………… ………… Value #3B\n";
        final TreeTable table = tf.parseObject(text);
        assertMultilinesEquals(text, tf.format(table));
    }

    /**
     * Tests parsing and formatting using a different column separator.
     *
     * @throws ParseException if the parsing failed.
     */
    @Test
    @DependsOnMethod("testTreeTableParse")
    public void testAlternativeColumnSeparatorPattern() throws ParseException {
        final TableColumn<Integer> valueA = new TableColumn<>(Integer.class, "value #1");
        final TableColumn<String>  valueB = new TableColumn<>(String .class, "value #2");
        final TreeTableFormat tf = new TreeTableFormat(null, null);
        assertEquals("?……[…] ", tf.getColumnSeparatorPattern());
        tf.setColumns(NAME, valueA, valueB);
        tf.setVerticalLinePosition(1);
        /*
         * Test with all column separators.
         */
        tf.setColumnSeparatorPattern(" [ ]│ ");
        assertEquals(" [ ]│ ", tf.getColumnSeparatorPattern());
        final String text =
                "Node #1         │ 10 │ Value #1B\n" +
                " ├──Node #2     │ 20 │ \n" +
                " │   └──Node #4 │ 40 │ Value #4B\n" +
                " └──Node #3     │    │ Value #3B\n";
        final TreeTable table = tf.parseObject(text);
        assertMultilinesEquals(text, tf.format(table));
        /*
         * Test with omission of column separator for trailing null values.
         */
        tf.setColumnSeparatorPattern("? [ ]; ");
        assertMultilinesEquals(
                "Node #1         ; 10 ; Value #1B\n" +
                " ├──Node #2     ; 20\n" +                                  // Column separator omitted here.
                " │   └──Node #4 ; 40 ; Value #4B\n" +
                " └──Node #3     ;    ; Value #3B\n", tf.format(table));
        /*
         * Test with regular expression at parsing time.
         */
        tf.setColumnSeparatorPattern("?……[…] /\\w*│+\\w*");
        assertEquals("?……[…] /\\w*│+\\w*", tf.getColumnSeparatorPattern());
        assertEquals(table, tf.parseObject(text));
    }

    /**
     * Tests the parsing of a tree containing a code list, an enumeration and an international string.
     * Those types shall be handled in a special way.
     */
    @Test
    @DependsOnMethod("testTreeTableFormat")
    public void testLocalizedFormat() {
        final Locale locale = Locale.getDefault();
        try {
            Locale.setDefault(Locale.ENGLISH);
            testLocalizedFormatInEnglishEnvironment();
        } finally {
            Locale.setDefault(locale);
        }
    }

    /**
     * Implementation of {@link #testLocalizedFormat()}, to be executed only after the default locale
     * has been forced to English. The later is necessary as long as the GeoAPI elements tested below
     * do not have translations in all tested languages.
     */
    private static void testLocalizedFormatInEnglishEnvironment() {
        final DefaultInternationalString i18n = new DefaultInternationalString();
        i18n.add(Locale.ENGLISH,  "An English sentence");
        i18n.add(Locale.FRENCH,   "Une phrase en français");
        i18n.add(Locale.JAPANESE, "日本語の言葉");

        final DefaultTreeTable table  = new DefaultTreeTable(NAME, VALUE);
        final TreeTable.Node   root   = table.getRoot();
        root.setValue(NAME, "Root");

        TreeTable.Node child;
        child = root.newChild();
        child.setValue(NAME, "CodeList");
        child.setValue(VALUE, Role.POINT_OF_CONTACT);

        child = root.newChild();
        child.setValue(NAME, "Enum");
        child.setValue(VALUE, RoundingMode.HALF_DOWN);

        child = root.newChild();
        child.setValue(NAME, "i18n");
        child.setValue(VALUE, i18n);

        TreeTableFormat tf = new TreeTableFormat(null, null);
        assertMultilinesEquals(
                "Root\n" +
                "  ├─CodeList…… Point of contact\n" +
                "  ├─Enum……………… Half down\n" +
                "  └─i18n……………… An English sentence\n", tf.format(table));

        tf = new TreeTableFormat(Locale.FRENCH, null);
        assertMultilinesEquals(
                "Root\n" +
<<<<<<< HEAD
                "  ├─CodeList…… Point of contact\n" + // Not yet localized.
                "  ├─Enum……………… Half down\n" +        // No localization provided.
=======
                "  ├─CodeList…… Point de contact\n" +
                "  ├─Enum……………… Half down\n" +                      // No localization provided.
>>>>>>> 4c984b0a
                "  └─i18n……………… Une phrase en français\n", tf.format(table));

        tf = new TreeTableFormat(Locale.JAPANESE, null);
        assertMultilinesEquals(
                "Root\n" +
                "  ├─CodeList…… Point of contact\n" +               // Not yet localized.
                "  ├─Enum……………… Half down\n" +                      // No localization provided.
                "  └─i18n……………… 日本語の言葉\n", tf.format(table));
    }
}<|MERGE_RESOLUTION|>--- conflicted
+++ resolved
@@ -255,13 +255,8 @@
         tf = new TreeTableFormat(Locale.FRENCH, null);
         assertMultilinesEquals(
                 "Root\n" +
-<<<<<<< HEAD
                 "  ├─CodeList…… Point of contact\n" + // Not yet localized.
-                "  ├─Enum……………… Half down\n" +        // No localization provided.
-=======
-                "  ├─CodeList…… Point de contact\n" +
                 "  ├─Enum……………… Half down\n" +                      // No localization provided.
->>>>>>> 4c984b0a
                 "  └─i18n……………… Une phrase en français\n", tf.format(table));
 
         tf = new TreeTableFormat(Locale.JAPANESE, null);
