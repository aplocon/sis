/*
 * Licensed to the Apache Software Foundation (ASF) under one or more
 * contributor license agreements.  See the NOTICE file distributed with
 * this work for additional information regarding copyright ownership.
 * The ASF licenses this file to You under the Apache License, Version 2.0
 * (the "License"); you may not use this file except in compliance with
 * the License.  You may obtain a copy of the License at
 *
 *     http://www.apache.org/licenses/LICENSE-2.0
 *
 * Unless required by applicable law or agreed to in writing, software
 * distributed under the License is distributed on an "AS IS" BASIS,
 * WITHOUT WARRANTIES OR CONDITIONS OF ANY KIND, either express or implied.
 * See the License for the specific language governing permissions and
 * limitations under the License.
 */
package org.apache.sis.internal.util;

import java.util.List;
import java.util.Arrays;
import java.util.ArrayList;
import java.util.Map;
import java.util.AbstractMap;
import java.util.HashMap;
import java.util.LinkedHashMap;
import java.util.Set;
import java.util.EnumSet;
import java.util.HashSet;
import java.util.Collection;
import java.util.Collections;
import java.util.Iterator;
import java.util.Locale;
import org.apache.sis.util.collection.CodeListSet;
import org.apache.sis.test.TestCase;
import org.junit.Test;

import static org.apache.sis.test.Assert.*;

<<<<<<< HEAD
// Branch-dependent imports
import org.apache.sis.internal.jdk8.Function;

=======
>>>>>>> cafdc508

/**
 * Tests the {@link CollectionsExt} class.
 *
 * @author  Martin Desruisseaux (Geomatys)
 * @since   0.3
 * @version 0.8
 * @module
 */
public final strictfp class CollectionsExtTest extends TestCase {
    /**
     * Tests {@link CollectionsExt#nonNullArraySet(String, Object, Object[])}.
     */
    @Test
    public void testNonNullArraySet() {
        final String name = "test";
        final String[] emptyArray = new String[0];
        assertSame(emptyArray,
                CollectionsExt.nonNullArraySet(name, null, emptyArray));
        assertSame(emptyArray,
                CollectionsExt.nonNullArraySet(name, emptyArray, emptyArray));
        assertArrayEquals(new String[] {"A"},
                CollectionsExt.nonNullArraySet(name, "A", emptyArray));
        assertArrayEquals(new String[] {"A"},
                CollectionsExt.nonNullArraySet(name, new String[] {"A", null, "A"}, emptyArray));
        assertArrayEquals(new String[] {"B", "A", "C"},
                CollectionsExt.nonNullArraySet(name, new String[] {"B", "A", "B", "C", null, "A"}, emptyArray));
        /*
         * Verify that an exception is thrown in case of illegal value type.  Note that the Object[] type
         * could be accepted if all elements are String instances, however the current method contract is
         * to not accept them, so we will ensure that.
         */
        try {
            CollectionsExt.nonNullArraySet(name, new Object[] {"A"}, emptyArray);
        } catch (IllegalArgumentException e) {
            final String message = e.getMessage();
            assertTrue(message, message.contains(name));
            assertTrue(message, message.contains("Object[]"));
        }
    }

    /**
     * Tests {@link CollectionsExt#createSetForType(Class, int)}.
     */
    @Test
    public void testCreateSetForType() {
        Set<?> set = CollectionsExt.createSetForType(java.lang.annotation.ElementType.class, 0);
        assertTrue("isEmpty", set.isEmpty());
        assertInstanceOf("Set<ElementType>", EnumSet.class, set);

        set = CollectionsExt.createSetForType(org.opengis.referencing.cs.AxisDirection.class, 0);
        assertTrue("isEmpty", set.isEmpty());
        assertInstanceOf("Set<AxisDirection>", CodeListSet.class, set);

        set = CollectionsExt.createSetForType(String.class, 0);
        assertTrue("isEmpty", set.isEmpty());
        assertInstanceOf("Set<String>", HashSet.class, set);
    }

    /**
     * Tests {@link CollectionsExt#addToMultiValuesMap(Map, Object, Object)}, then
     * opportunistically tests {@link CollectionsExt#removeFromMultiValuesMap(Map, Object, Object)},
     */
    @Test
    public void testAddAndRemoveToMultiValuesMap() {
        final Map<String, List<Integer>> map = new LinkedHashMap<>();
        final Integer A1 = 2;
        final Integer A2 = 4;
        final Integer B1 = 3;
        final Integer B2 = 6;
        final Integer B3 = 9;
        assertArrayEquals(new Integer[] {A1},         CollectionsExt.addToMultiValuesMap(map, "A", A1).toArray());
        assertArrayEquals(new Integer[] {B1},         CollectionsExt.addToMultiValuesMap(map, "B", B1).toArray());
        assertArrayEquals(new Integer[] {B1, B2},     CollectionsExt.addToMultiValuesMap(map, "B", B2).toArray());
        assertArrayEquals(new Integer[] {A1, A2},     CollectionsExt.addToMultiValuesMap(map, "A", A2).toArray());
        assertArrayEquals(new Integer[] {B1, B2, B3}, CollectionsExt.addToMultiValuesMap(map, "B", B3).toArray());
        assertArrayEquals(new String[]  {"A", "B"},   map.keySet().toArray());
        assertArrayEquals(new Integer[] {A1, A2},     map.get("A").toArray());
        assertArrayEquals(new Integer[] {B1, B2, B3}, map.get("B").toArray());

        assertNull(                                   CollectionsExt.removeFromMultiValuesMap(map, "C", A2));
        assertArrayEquals(new Integer[] {A1},         CollectionsExt.removeFromMultiValuesMap(map, "A", A2).toArray());
        assertArrayEquals(new Integer[] {B1, B3},     CollectionsExt.removeFromMultiValuesMap(map, "B", B2).toArray());
        assertArrayEquals(new Integer[] {},           CollectionsExt.removeFromMultiValuesMap(map, "A", A1).toArray());
        assertArrayEquals(new String[]  {"B"},        map.keySet().toArray());
        assertArrayEquals(new Integer[] {B1, B3},     map.get("B").toArray());
    }

    /**
     * Tests {@link CollectionsExt#toCaseInsensitiveNameMap(Collection, Locale)}.
     */
    @Test
    public void testToCaseInsensitiveNameMap() {
        final List<Map.Entry<String,String>> elements = new ArrayList<>();
        elements.add(new AbstractMap.SimpleEntry<>("AA", "AA"));
        elements.add(new AbstractMap.SimpleEntry<>("Aa", "Aa"));
        elements.add(new AbstractMap.SimpleEntry<>("BB", "BB"));
        elements.add(new AbstractMap.SimpleEntry<>("bb", "bb"));
        elements.add(new AbstractMap.SimpleEntry<>("CC", "CC"));

        final Map<String,String> expected = new HashMap<>();
        assertNull(expected.put("AA", "AA"));
        assertNull(expected.put("Aa", "Aa"));   // No mapping for "aa", because of ambiguity between "AA" and "Aa".
        assertNull(expected.put("BB", "BB"));
        assertNull(expected.put("bb", "bb"));
        assertNull(expected.put("CC", "CC"));
        assertNull(expected.put("cc", "CC"));   // Automatically added.

        for (int i=0; i<10; i++) {
            Collections.shuffle(elements);
            assertMapEquals(expected, CollectionsExt.toCaseInsensitiveNameMap(elements, Locale.ROOT));
        }
    }

    /**
     * Tests {@link CollectionsExt#identityEquals(Iterator, Iterator)}.
     */
    @Test
    public void testIdentityEquals() {
        final List<String> c1 = Arrays.asList("A", "B", "C");
        final List<String> c2 = Arrays.asList("A", "B");
        assertFalse(CollectionsExt.identityEquals(c1.iterator(), c2.iterator()));
        assertFalse(CollectionsExt.identityEquals(c2.iterator(), c1.iterator()));
        assertTrue(CollectionsExt.identityEquals(c1.iterator(), Arrays.asList("A", "B", "C").iterator()));
    }

    /**
     * Tests {@link CollectionsExt#toArray(Collection, Class)}.
     *
     * @since 0.6
     */
    @Test
    public void testToArray() {
        final String[] expected = new String[] {"One", "Two", "Three"};
        final String[] actual = CollectionsExt.toArray(Arrays.asList(expected), String.class);
        assertArrayEquals(expected, actual);
    }
}<|MERGE_RESOLUTION|>--- conflicted
+++ resolved
@@ -36,12 +36,6 @@
 
 import static org.apache.sis.test.Assert.*;
 
-<<<<<<< HEAD
-// Branch-dependent imports
-import org.apache.sis.internal.jdk8.Function;
-
-=======
->>>>>>> cafdc508
 
 /**
  * Tests the {@link CollectionsExt} class.
