/*
 * Licensed to the Apache Software Foundation (ASF) under one or more
 * contributor license agreements.  See the NOTICE file distributed with
 * this work for additional information regarding copyright ownership.
 * The ASF licenses this file to You under the Apache License, Version 2.0
 * (the "License"); you may not use this file except in compliance with
 * the License.  You may obtain a copy of the License at
 *
 *     http://www.apache.org/licenses/LICENSE-2.0
 *
 * Unless required by applicable law or agreed to in writing, software
 * distributed under the License is distributed on an "AS IS" BASIS,
 * WITHOUT WARRANTIES OR CONDITIONS OF ANY KIND, either express or implied.
 * See the License for the specific language governing permissions and
 * limitations under the License.
 */
package org.apache.sis.internal.jaxb.gml;

import java.util.Map;
import java.util.HashMap;
import java.util.Locale;
import javax.xml.bind.Marshaller;
import javax.xml.bind.Unmarshaller;
import javax.xml.bind.JAXBContext;
import javax.xml.bind.JAXBException;
import javax.xml.datatype.DatatypeConfigurationException;
import org.apache.sis.xml.XML;
import org.apache.sis.xml.Namespaces;
import org.apache.sis.xml.MarshallerPool;
import org.apache.sis.internal.jaxb.XmlUtilities;
import org.apache.sis.test.XMLTestCase;
import org.junit.BeforeClass;
import org.junit.AfterClass;
import org.junit.Test;

import static org.apache.sis.test.Assert.*;
import static org.apache.sis.test.TestUtilities.date;
import static org.apache.sis.test.TestUtilities.format;


/**
 * Tests the {@link TimePeriod} class. The XML fragments used in this test cases are derived from
 * <a href="http://toyoda-eizi.blogspot.fr/2011/02/examples-of-gml-fragment-in-iso.html">here</a>.
 *
 * @author  Martin Desruisseaux (Geomatys)
 * @since   0.3
 * @version 0.3
 * @module
 */
public final strictfp class TimePeriodTest extends XMLTestCase {
    /**
     * A poll of configured {@link Marshaller} and {@link Unmarshaller}, created when first needed.
     */
    private static MarshallerPool pool;

    /**
     * Set the marshalling context to a fixed locale and timezone before to create the
     * JAXB wrappers for temporal objects.
     */
    private void createContext() {
        createContext(true, Locale.FRANCE, "CET");
    }

    /**
     * Creates the XML (un)marshaller pool to be shared by all test methods.
     * The (un)marshallers locale and timezone will be set to fixed values.
     *
     * @throws JAXBException if an error occurred while creating the pool.
     *
     * @see #disposeMarshallerPool()
     */
    @BeforeClass
    public static void createMarshallerPool() throws JAXBException {
        final Map<String,Object> properties = new HashMap<>(4);
        assertNull(properties.put(XML.LOCALE, Locale.FRANCE));
        assertNull(properties.put(XML.TIMEZONE, "CET"));
        pool = new MarshallerPool(JAXBContext.newInstance(TimeInstant.class, TimePeriod.class), properties);
    }

    /**
     * Invoked by JUnit after the execution of every tests in order to dispose
     * the {@link MarshallerPool} instance used internally by this class.
     */
    @AfterClass
    public static void disposeMarshallerPool() {
        pool = null;
    }

    /**
     * Tests time instant. The test is executed using an arbitrary locale and timezone.
     *
     * @throws JAXBException if an error occurred while marshalling.
     * @throws DatatypeConfigurationException should never happen.
     */
    @Test
    public void testTimeInstant() throws JAXBException, DatatypeConfigurationException {
        createContext();
        final Marshaller   marshaller   = pool.acquireMarshaller();
        final Unmarshaller unmarshaller = pool.acquireUnmarshaller();
        final TimeInstant  instant      = new TimeInstant();
        instant.timePosition = XmlUtilities.toXML(context, date("1992-01-01 00:00:00"));
        final String actual = marshal(marshaller, instant);
        assertXmlEquals(
                "<gml:TimeInstant xmlns:gml=\"" + Namespaces.GML + "\">\n" +
                "  <gml:timePosition>1992-01-01T01:00:00.000+01:00</gml:timePosition>\n" +
                "</gml:TimeInstant>\n", actual, "xmlns:*");

        final TimeInstant test = (TimeInstant) unmarshal(unmarshaller, actual);
        assertEquals("1992-01-01 00:00:00", format(XmlUtilities.toDate(context, test.timePosition)));

        pool.recycle(marshaller);
        pool.recycle(unmarshaller);
    }
<<<<<<< HEAD
=======

    /**
     * Tests a time period using the GML 2 syntax.
     * The test is executed using an arbitrary locale and timezone.
     *
     * @throws JAXBException if an error occurred while marshalling.
     */
    @Test
    public void testPeriodGML2() throws JAXBException {
        createContext();
        final TimePeriodBound begin = new TimePeriodBound.GML2(new DummyInstant(date("1992-01-01 00:00:00")));
        final TimePeriodBound end   = new TimePeriodBound.GML2(new DummyInstant(date("2007-12-31 00:00:00")));
        testPeriod(begin, end,
                "<gml:TimePeriod xmlns:gml=\"" + Namespaces.GML + "\">\n" +
                "  <gml:begin>\n" +
                "    <gml:TimeInstant>\n" +
                "      <gml:timePosition>1992-01-01T01:00:00+01:00</gml:timePosition>\n" +
                "    </gml:TimeInstant>\n" +
                "  </gml:begin>\n" +
                "  <gml:end>\n" +
                "    <gml:TimeInstant>\n" +
                "      <gml:timePosition>2007-12-31T01:00:00+01:00</gml:timePosition>\n" +
                "    </gml:TimeInstant>\n" +
                "  </gml:end>\n" +
                "</gml:TimePeriod>\n", true);
    }

    /**
     * Tests a time period using GML2 or GML3 syntax. This method is used for the
     * implementation of {@link #testPeriodGML2()} and {@link #testPeriodGML3()}.
     * The test is executed using an arbitrary locale and timezone.
     *
     * @param  expected  the expected string.
     */
    private void testPeriod(final TimePeriodBound begin, final TimePeriodBound end,
            final String expected, final boolean verifyValues) throws JAXBException
    {
        final Marshaller   marshaller   = pool.acquireMarshaller();
        final Unmarshaller unmarshaller = pool.acquireUnmarshaller();
        final TimePeriod   period       = new TimePeriod();
        period.begin = begin;
        period.end   = end;
        final String actual = marshal(marshaller, period);
        assertXmlEquals(expected, actual, "xmlns:*");
        final TimePeriod test = (TimePeriod) unmarshal(unmarshaller, actual);
        if (verifyValues) {
            assertEquals("1992-01-01 00:00:00", format(XmlUtilities.toDate(context, test.begin.calendar())));
            assertEquals("2007-12-31 00:00:00", format(XmlUtilities.toDate(context, test.end  .calendar())));
        }
        pool.recycle(marshaller);
        pool.recycle(unmarshaller);
    }

    /**
     * Tests a time period using the GML 3 syntax.
     * The test is executed using an arbitrary locale and timezone.
     *
     * @throws JAXBException if an error occurred while marshalling.
     */
    @Test
    public void testPeriodGML3() throws JAXBException {
        createContext();
        final TimePeriodBound begin = new TimePeriodBound.GML3(new DummyInstant(date("1992-01-01 00:00:00")), "before");
        final TimePeriodBound end   = new TimePeriodBound.GML3(new DummyInstant(date("2007-12-31 00:00:00")), "after");
        testPeriod(begin, end,
                "<gml:TimePeriod xmlns:gml=\"" + Namespaces.GML + "\">\n" +
                "  <gml:beginPosition>1992-01-01T01:00:00+01:00</gml:beginPosition>\n" +
                "  <gml:endPosition>2007-12-31T01:00:00+01:00</gml:endPosition>\n" +
                "</gml:TimePeriod>\n", true);
    }

    /**
     * Same test than {@link #testPeriodGML3()}, but with simplified date format (omit the hours and timezone)
     * The test is executed using an arbitrary locale and timezone.
     *
     * @throws JAXBException if an error occurred while marshalling.
     */
    @Test
    public void testSimplifiedPeriodGML3() throws JAXBException {
        createContext();
        final TimePeriodBound begin = new TimePeriodBound.GML3(new DummyInstant(date("1992-01-01 23:00:00")), "before");
        final TimePeriodBound end   = new TimePeriodBound.GML3(new DummyInstant(date("2007-12-30 23:00:00")), "after");
        testPeriod(begin, end,
                "<gml:TimePeriod xmlns:gml=\"" + Namespaces.GML + "\">\n" +
                "  <gml:beginPosition>1992-01-02</gml:beginPosition>\n" +
                "  <gml:endPosition>2007-12-31</gml:endPosition>\n" +
                "</gml:TimePeriod>\n", false);
    }

    /**
     * Same test than {@link #testSimplifiedPeriodGML3()}, but without beginning boundary.
     * The test is executed using an arbitrary locale and timezone.
     *
     * @throws JAXBException if an error occurred while marshalling.
     */
    @Test
    public void testBeforePeriodGML3() throws JAXBException {
        createContext();
        final TimePeriodBound begin = new TimePeriodBound.GML3(null, "before");
        final TimePeriodBound end   = new TimePeriodBound.GML3(new DummyInstant(date("2007-12-30 23:00:00")), "after");
        testPeriod(begin, end,
                "<gml:TimePeriod xmlns:gml=\"" + Namespaces.GML + "\">\n" +
                "  <gml:beginPosition indeterminatePosition=\"before\"/>\n" +
                "  <gml:endPosition>2007-12-31</gml:endPosition>\n" +
                "</gml:TimePeriod>\n", false);
    }

    /**
     * Same test than {@link #testSimplifiedPeriodGML3()}, but without end boundary.
     * The test is executed using an arbitrary locale and timezone.
     *
     * @throws JAXBException if an error occurred while marshalling.
     */
    @Test
    public void testAfterPeriodGML3() throws JAXBException {
        createContext();
        final TimePeriodBound begin = new TimePeriodBound.GML3(new DummyInstant(date("1992-01-01 23:00:00")), "before");
        final TimePeriodBound end   = new TimePeriodBound.GML3(null, "after");
        testPeriod(begin, end,
                "<gml:TimePeriod xmlns:gml=\"" + Namespaces.GML + "\">\n" +
                "  <gml:beginPosition>1992-01-02</gml:beginPosition>\n" +
                "  <gml:endPosition indeterminatePosition=\"after\"/>\n" +
                "</gml:TimePeriod>\n", false);
    }
>>>>>>> c16f4795
}<|MERGE_RESOLUTION|>--- conflicted
+++ resolved
@@ -111,131 +111,4 @@
         pool.recycle(marshaller);
         pool.recycle(unmarshaller);
     }
-<<<<<<< HEAD
-=======
-
-    /**
-     * Tests a time period using the GML 2 syntax.
-     * The test is executed using an arbitrary locale and timezone.
-     *
-     * @throws JAXBException if an error occurred while marshalling.
-     */
-    @Test
-    public void testPeriodGML2() throws JAXBException {
-        createContext();
-        final TimePeriodBound begin = new TimePeriodBound.GML2(new DummyInstant(date("1992-01-01 00:00:00")));
-        final TimePeriodBound end   = new TimePeriodBound.GML2(new DummyInstant(date("2007-12-31 00:00:00")));
-        testPeriod(begin, end,
-                "<gml:TimePeriod xmlns:gml=\"" + Namespaces.GML + "\">\n" +
-                "  <gml:begin>\n" +
-                "    <gml:TimeInstant>\n" +
-                "      <gml:timePosition>1992-01-01T01:00:00+01:00</gml:timePosition>\n" +
-                "    </gml:TimeInstant>\n" +
-                "  </gml:begin>\n" +
-                "  <gml:end>\n" +
-                "    <gml:TimeInstant>\n" +
-                "      <gml:timePosition>2007-12-31T01:00:00+01:00</gml:timePosition>\n" +
-                "    </gml:TimeInstant>\n" +
-                "  </gml:end>\n" +
-                "</gml:TimePeriod>\n", true);
-    }
-
-    /**
-     * Tests a time period using GML2 or GML3 syntax. This method is used for the
-     * implementation of {@link #testPeriodGML2()} and {@link #testPeriodGML3()}.
-     * The test is executed using an arbitrary locale and timezone.
-     *
-     * @param  expected  the expected string.
-     */
-    private void testPeriod(final TimePeriodBound begin, final TimePeriodBound end,
-            final String expected, final boolean verifyValues) throws JAXBException
-    {
-        final Marshaller   marshaller   = pool.acquireMarshaller();
-        final Unmarshaller unmarshaller = pool.acquireUnmarshaller();
-        final TimePeriod   period       = new TimePeriod();
-        period.begin = begin;
-        period.end   = end;
-        final String actual = marshal(marshaller, period);
-        assertXmlEquals(expected, actual, "xmlns:*");
-        final TimePeriod test = (TimePeriod) unmarshal(unmarshaller, actual);
-        if (verifyValues) {
-            assertEquals("1992-01-01 00:00:00", format(XmlUtilities.toDate(context, test.begin.calendar())));
-            assertEquals("2007-12-31 00:00:00", format(XmlUtilities.toDate(context, test.end  .calendar())));
-        }
-        pool.recycle(marshaller);
-        pool.recycle(unmarshaller);
-    }
-
-    /**
-     * Tests a time period using the GML 3 syntax.
-     * The test is executed using an arbitrary locale and timezone.
-     *
-     * @throws JAXBException if an error occurred while marshalling.
-     */
-    @Test
-    public void testPeriodGML3() throws JAXBException {
-        createContext();
-        final TimePeriodBound begin = new TimePeriodBound.GML3(new DummyInstant(date("1992-01-01 00:00:00")), "before");
-        final TimePeriodBound end   = new TimePeriodBound.GML3(new DummyInstant(date("2007-12-31 00:00:00")), "after");
-        testPeriod(begin, end,
-                "<gml:TimePeriod xmlns:gml=\"" + Namespaces.GML + "\">\n" +
-                "  <gml:beginPosition>1992-01-01T01:00:00+01:00</gml:beginPosition>\n" +
-                "  <gml:endPosition>2007-12-31T01:00:00+01:00</gml:endPosition>\n" +
-                "</gml:TimePeriod>\n", true);
-    }
-
-    /**
-     * Same test than {@link #testPeriodGML3()}, but with simplified date format (omit the hours and timezone)
-     * The test is executed using an arbitrary locale and timezone.
-     *
-     * @throws JAXBException if an error occurred while marshalling.
-     */
-    @Test
-    public void testSimplifiedPeriodGML3() throws JAXBException {
-        createContext();
-        final TimePeriodBound begin = new TimePeriodBound.GML3(new DummyInstant(date("1992-01-01 23:00:00")), "before");
-        final TimePeriodBound end   = new TimePeriodBound.GML3(new DummyInstant(date("2007-12-30 23:00:00")), "after");
-        testPeriod(begin, end,
-                "<gml:TimePeriod xmlns:gml=\"" + Namespaces.GML + "\">\n" +
-                "  <gml:beginPosition>1992-01-02</gml:beginPosition>\n" +
-                "  <gml:endPosition>2007-12-31</gml:endPosition>\n" +
-                "</gml:TimePeriod>\n", false);
-    }
-
-    /**
-     * Same test than {@link #testSimplifiedPeriodGML3()}, but without beginning boundary.
-     * The test is executed using an arbitrary locale and timezone.
-     *
-     * @throws JAXBException if an error occurred while marshalling.
-     */
-    @Test
-    public void testBeforePeriodGML3() throws JAXBException {
-        createContext();
-        final TimePeriodBound begin = new TimePeriodBound.GML3(null, "before");
-        final TimePeriodBound end   = new TimePeriodBound.GML3(new DummyInstant(date("2007-12-30 23:00:00")), "after");
-        testPeriod(begin, end,
-                "<gml:TimePeriod xmlns:gml=\"" + Namespaces.GML + "\">\n" +
-                "  <gml:beginPosition indeterminatePosition=\"before\"/>\n" +
-                "  <gml:endPosition>2007-12-31</gml:endPosition>\n" +
-                "</gml:TimePeriod>\n", false);
-    }
-
-    /**
-     * Same test than {@link #testSimplifiedPeriodGML3()}, but without end boundary.
-     * The test is executed using an arbitrary locale and timezone.
-     *
-     * @throws JAXBException if an error occurred while marshalling.
-     */
-    @Test
-    public void testAfterPeriodGML3() throws JAXBException {
-        createContext();
-        final TimePeriodBound begin = new TimePeriodBound.GML3(new DummyInstant(date("1992-01-01 23:00:00")), "before");
-        final TimePeriodBound end   = new TimePeriodBound.GML3(null, "after");
-        testPeriod(begin, end,
-                "<gml:TimePeriod xmlns:gml=\"" + Namespaces.GML + "\">\n" +
-                "  <gml:beginPosition>1992-01-02</gml:beginPosition>\n" +
-                "  <gml:endPosition indeterminatePosition=\"after\"/>\n" +
-                "</gml:TimePeriod>\n", false);
-    }
->>>>>>> c16f4795
 }