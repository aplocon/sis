/*
 * Licensed to the Apache Software Foundation (ASF) under one or more
 * contributor license agreements.  See the NOTICE file distributed with
 * this work for additional information regarding copyright ownership.
 * The ASF licenses this file to You under the Apache License, Version 2.0
 * (the "License"); you may not use this file except in compliance with
 * the License.  You may obtain a copy of the License at
 *
 *     http://www.apache.org/licenses/LICENSE-2.0
 *
 * Unless required by applicable law or agreed to in writing, software
 * distributed under the License is distributed on an "AS IS" BASIS,
 * WITHOUT WARRANTIES OR CONDITIONS OF ANY KIND, either express or implied.
 * See the License for the specific language governing permissions and
 * limitations under the License.
 */
package org.apache.sis.xml;

import java.util.Map;
import java.util.HashMap;
import java.util.LinkedHashMap;
import java.util.ConcurrentModificationException;
import java.util.Locale;
import java.util.TimeZone;
import javax.xml.validation.Schema;
import javax.xml.bind.Marshaller;
import javax.xml.bind.JAXBException;
import javax.xml.bind.PropertyException;
import javax.xml.bind.ValidationEventHandler;
import javax.xml.bind.annotation.adapters.XmlAdapter;
import org.apache.sis.util.Locales;
import org.apache.sis.util.Version;
import org.apache.sis.util.ArraysExt;
import org.apache.sis.util.CharSequences;
import org.apache.sis.util.resources.Errors;
import org.apache.sis.util.logging.WarningListener;
import org.apache.sis.internal.util.CollectionsExt;
import org.apache.sis.internal.jaxb.Context;
import org.apache.sis.internal.jaxb.LegacyNamespaces;


/**
 * Base class of {@link PooledMarshaller} and {@link PooledUnmarshaller}.
 * This class provides basic service for saving the initial values of (un)marshaller properties,
 * in order to reset them to their initial values after usage. This is required in order to allow
 * (un)marshaller reuse. In addition this base class translates properties key from JDK 6 names to
 * "endorsed JAR" names if needed.
 *
 * @author  Martin Desruisseaux (Geomatys)
 * @since   0.3 (derived from geotk-3.00)
 * @version 0.3
 * @module
 */
abstract class Pooled {
    /**
     * The keys of entries that can be stored in the {@link #schemas} map.
     * Those keys are documented in {@link XML#SCHEMAS}.
     */
    private static final String[] SCHEMA_KEYS = {"gmd"};

    /**
     * The prefix of property names which are provided in external (endorsed) implementation of JAXB.
     * This is slightly different than the prefix used by the implementation bundled with the JDK 6,
     * which is {@code "com.sun.xml.internal.bind"}.
     *
     * @see #convertPropertyKey(String)
     */
    static final String ENDORSED_PREFIX = "com.sun.xml.bind.";

    /**
     * {@code true} if the JAXB implementation is the one bundled in JDK 6, or {@code false}
     * if this is the external implementation provided as a JAR file in the endorsed directory.
     * If {@code true}, then an additional {@code "internal"} package name needs to be inserted
     * in the property keys.
     *
     * @see #convertPropertyKey(String)
     */
    private final boolean internal;

    /**
     * The initial state of the (un)marshaller. Will be filled only as needed,
     * often with null values (which must be supported by the map implementation).
     *
     * <ul>
     *   <li>For each entry having a key of type {@link Class}, the value is the argument
     *       to be given to a {@code marshaller.setFoo(value)} method.</li>
     *   <li>For each entry having a key of type {@link String}, the value is the argument
     *       to be given to the {@code marshaller.setProperty(key, value)} method.</li>
     * </ul>
     *
     * This map is never {@code null}.
     */
    final Map<Object,Object> initialProperties;

    /**
     * Bit masks for various boolean attributes. This include whatever the language codes
     * or the country codes should be substituted by a simpler character string elements.
     * Those bits are determined by the {@link XML#STRING_SUBSTITUTES} property.
     */
    private int bitMasks;

    /**
     * An optional locale for {@link org.opengis.util.InternationalString} and
     * {@link org.opengis.util.CodeList}. Can be set by the {@link XML#LOCALE} property.
     */
    private Locale locale;

    /**
     * The timezone, or {@code null} if unspecified.
     *  Can be set by the {@link XML#TIMEZONE} property.
     */
    private TimeZone timezone;

    /**
     * The base URL of ISO 19139 (or other standards) schemas. It shall be an unmodifiable
     * instance because {@link #getProperty(String)} returns a direct reference to the user.
     * The valid values are documented in the {@link XML#SCHEMAS} property.
     */
    private Map<String,String> schemas;

    /**
     * Whether {@link FilteredNamespaces} shall be used of not. Values can be:
     *
     * <ul>
     *   <li>0 for the default behavior, which applies namespace replacements only if the {@link XML#GML_VERSION}
     *       property is set to an older value than the one supported natively by SIS.</li>
     *   <li>1 for forcing namespace replacements at unmarshalling time. This is useful for reading a XML document
     *       of unknown GML version.</li>
     *   <li>2 for disabling namespace replacements. XML (un)marshalling will use the namespaces URI supported
     *       natively by SIS as declared in JAXB annotations. This is sometime useful for debugging purpose.</li>
     * </ul>
     *
     * @see LegacyNamespaces#APPLY_NAMESPACE_REPLACEMENTS
     */
    private byte xmlnsReplaceCode;

    /**
     * The GML version to be marshalled or unmarshalled, or {@code null} if unspecified.
     * If null, then the latest version is assumed.
     *
     * @see Context#getVersion(String)
     */
    private Version versionGML;

    /**
     * The reference resolver to use during unmarshalling.
     * Can be set by the {@link XML#RESOLVER} property.
     */
    private ReferenceResolver resolver;

    /**
     * The object converters to use during (un)marshalling.
     * Can be set by the {@link XML#CONVERTER} property.
     */
    private ValueConverter converter;

    /**
     * The object to inform about warnings, or {@code null} if none.
     */
    private WarningListener<?> warningListener;

    /**
     * The {@link System#nanoTime()} value of the last call to {@link #reset(Pooled)}.
     * This is used for disposing (un)marshallers that have not been used for a while,
     * since {@code reset()} is invoked just before to push a (un)marshaller in the pool.
     */
    volatile long resetTime;

    /**
     * Creates a {@link PooledTemplate}.
     *
     * @param internal {@code true} if the JAXB implementation is the one bundled in JDK 6,
     *        or {@code false} if this is the external implementation provided as a JAR file
     *        in the endorsed directory.
     */
    Pooled(final boolean internal) {
        this.internal = internal;
        initialProperties = new LinkedHashMap<Object,Object>();
    }

    /**
     * Creates a {@link PooledMarshaller} or {@link PooledUnmarshaller}. The {@link #initialize(Pooled)}
     * method must be invoked after this constructor for completing the initialization.
     *
     * @param template The {@link PooledTemplate} from which to get the initial values.
     */
    Pooled(final Pooled template) {
        initialProperties = new LinkedHashMap<Object,Object>();
        internal = template.internal;
    }

    /**
     * Completes the creation of a {@link PooledMarshaller} or {@link PooledUnmarshaller}.
     * This method is not invoked in the {@link #Pooled(Pooled)} constructor in order to
     * give to subclasses a chance to complete their construction first.
     *
     * @param  template The {@link PooledTemplate} from which to get the initial values.
     * @throws JAXBException If an error occurred while setting a property.
     */
    final void initialize(final Pooled template) throws JAXBException {
        reset(template); // Set the SIS properties first. JAXB properties are set below.
        for (final Map.Entry<Object,Object> entry : template.initialProperties.entrySet()) {
            setStandardProperty((String) entry.getKey(), entry.getValue());
        }
    }

    /**
     * Releases resources and resets the (un)marshaller to its initial state.
     * This method is invoked by {@link MarshallerPool} just before to push a
     * (un)marshaller in the pool after its usage.
     *
     * @param  template The {@link PooledTemplate} from which to get the initial values.
     * @throws JAXBException If an error occurred while restoring a property.
     */
    public final void reset(final Pooled template) throws JAXBException {
        for (final Map.Entry<Object,Object> entry : initialProperties.entrySet()) {
            reset(entry.getKey(), entry.getValue());
        }
        initialProperties.clear();
        bitMasks         = template.bitMasks;
        locale           = template.locale;
        timezone         = template.timezone;
        schemas          = template.schemas;
        xmlnsReplaceCode = template.xmlnsReplaceCode;
        versionGML       = template.versionGML;
        resolver         = template.resolver;
        converter        = template.converter;
        warningListener  = template.warningListener;
        resetTime        = System.nanoTime();
        if (this instanceof Marshaller) {
            bitMasks |= Context.MARSHALLING;
        }
    }

    /**
     * Resets the given marshaller property to its initial state. This method is invoked
     * automatically by the {@link #reset(Pooled)} method. The key is either a {@link String}
     * or a {@link Class}. If this is a string, then the value shall be given to the
     * {@code setProperty(key, value)} method. Otherwise the value shall be given to
     * {@code setFoo(value)} method where {@code "Foo"} is determined from the key.
     *
     * @param  key   The property to reset.
     * @param  value The initial value to give to the property.
     * @throws JAXBException If an error occurred while restoring a property.
     */
    protected abstract void reset(final Object key, final Object value) throws JAXBException;

    /**
     * Returns the {@code FilterVersion} enumeration value to use for the current GML version, or
     * {@code null} if the SIS native version is suitable. If this method returns a non-null value,
     * then the output generated by JAXB will need to go through a {@link FilteredStreamWriter}
     * in order to replace the namespace of the GML version implemented by SIS by the namespace of
     * the GML version asked by the user.
     *
     * @see FilteredNamespaces
     */
    final FilterVersion getFilterVersion() {
        switch (xmlnsReplaceCode) {
            case 0: {
                // Apply namespace replacements only for older versions than the one supported natively by SIS.
                if (versionGML != null) {
                    if (versionGML.compareTo(LegacyNamespaces.VERSION_3_2_1, 2) < 0) {
                        return FilterVersion.GML31;
                    }
                }
                break;
            }
            case 1: {
                // Force namespace replacements at unmarshalling time (illegal for marshalling).
                if ((bitMasks & Context.MARSHALLING) == 0) {
                    return FilterVersion.ALL;
                }
                break;
            }
            // case 2: disable namespace replacements.
        }
        return null;
    }

    /**
     * Returns {@code true} if the initial property is already saved for the given key.
     * Note that a property set to {@code null} is still considered as defined.
     */
    final boolean isPropertySaved(final Class<?> key) {
        return initialProperties.containsKey(key);
    }

    /**
     * Saves the current value of a property. This method is invoked before a value is
     * modified for the first time, in order to allow {@link #reset(Pooled)} to restore
     * the (un)marshaller to its initial state.
     *
     * @param type  The property to save.
     * @param value The current value of the property.
     */
    final <E> void saveProperty(final Class<E> type, final E value) {
        if (initialProperties.put(type, value) != null) {
            // Should never happen, unless on concurrent changes in a backgroung thread.
            throw new ConcurrentModificationException(Errors.format(Errors.Keys.UnexpectedChange_1,
                    type.getInterfaces()[0].getSimpleName() + ".get" + type.getSimpleName()));
        }
    }

    /**
     * Converts a property key from the JAXB name to the underlying implementation name.
     * This applies only to property keys in the {@code "com.sun.xml.bind"} namespace.
     *
     * @param  key The JAXB property key.
     * @return The property key to use.
     */
    private String convertPropertyKey(String key) {
        if (internal && key.startsWith(ENDORSED_PREFIX)) {
            final StringBuilder buffer = new StringBuilder(key.length() + 10);
            key = buffer.append("com.sun.xml.internal.bind.")
                    .append(key, ENDORSED_PREFIX.length(), key.length()).toString();
        }
        return key;
    }

    /**
     * A method which is common to both {@code Marshaller} and {@code Unmarshaller}.
     * It saves the initial state if it was not already done, but subclasses will
     * need to complete the work.
     */
    public final void setProperty(String name, final Object value) throws PropertyException {
        try {
            /* switch (name) */ {
                if (name.equals(XML.LOCALE)) {
                    locale = (value instanceof CharSequence) ? Locales.parse(value.toString()) : (Locale) value;
                    return;
                }
                if (name.equals(XML.TIMEZONE)) {
                    timezone = (value instanceof CharSequence) ? TimeZone.getTimeZone(value.toString()) : (TimeZone) value;
                    return;
                }
                if (name.equals(XML.SCHEMAS)) {
                    final Map<?,?> map = (Map<?,?>) value;
                    Map<String,String> copy = null;
                    if (map != null) {
                        copy = new HashMap<String,String>(4);
                        for (final String key : SCHEMA_KEYS) {
                            final Object schema = map.get(key);
                            if (schema != null) {
                                if (!(schema instanceof String)) {
                                    throw new PropertyException(Errors.format(Errors.Keys.IllegalPropertyClass_2,
                                            name + "[\"" + key + "\"]", value.getClass()));
                                }
                                copy.put(key, (String) schema);
                            }
                        }
                        copy = CollectionsExt.unmodifiableOrCopy(copy);
                    }
                    schemas = copy;
                    return;
                }
<<<<<<< HEAD
                if (name.equals(XML.GML_VERSION)) {
                    gmlVersion = (value instanceof CharSequence) ? new Version(value.toString()) : (Version) value;
=======
                case XML.GML_VERSION: {
                    versionGML = (value instanceof CharSequence) ? new Version(value.toString()) : (Version) value;
>>>>>>> 12dd73dc
                    return;
                }
                if (name.equals(XML.RESOLVER)) {
                    resolver = (ReferenceResolver) value;
                    return;
                }
                if (name.equals(XML.CONVERTER)) {
                    converter = (ValueConverter) value;
                    return;
                }
                if (name.equals(XML.STRING_SUBSTITUTES)) {
                    bitMasks &= ~(Context.SUBSTITUTE_LANGUAGE |
                                  Context.SUBSTITUTE_COUNTRY  |
                                  Context.SUBSTITUTE_FILENAME |
                                  Context.SUBSTITUTE_MIMETYPE);
                    if (value != null) {
                        for (final CharSequence substitute : (CharSequence[]) value) {
                            if (CharSequences.equalsIgnoreCase(substitute, "language")) {
                                bitMasks |= Context.SUBSTITUTE_LANGUAGE;
                            } else if (CharSequences.equalsIgnoreCase(substitute, "country")) {
                                bitMasks |= Context.SUBSTITUTE_COUNTRY;
                            } else if (CharSequences.equalsIgnoreCase(substitute, "filename")) {
                                bitMasks |= Context.SUBSTITUTE_FILENAME;
                            } else if (CharSequences.equalsIgnoreCase(substitute, "mimetype")) {
                                bitMasks |= Context.SUBSTITUTE_MIMETYPE;
                            }
                        }
                    }
                    return;
                }
                if (name.equals(XML.WARNING_LISTENER)) {
                    warningListener = (WarningListener<?>) value;
                    return;
                }
                if (name.equals(LegacyNamespaces.APPLY_NAMESPACE_REPLACEMENTS)) {
                    xmlnsReplaceCode = 0;
                    if (value != null) {
                        xmlnsReplaceCode = ((Boolean) value) ? (byte) 1 : (byte) 2;
                    }
                    return;
                }
            }
        } catch (RuntimeException e) { // (ClassCastException | IllformedLocaleException) on the JDK7 branch.
            throw new PropertyException(Errors.format(
                    Errors.Keys.IllegalPropertyClass_2, name, value.getClass()), e);
        }
        /*
         * If we reach this point, the given name is not a SIS property. Try to handle
         * it as a (un)marshaller-specific property, after saving the previous value.
         */
        name = convertPropertyKey(name);
        if (!initialProperties.containsKey(name)) {
            if (initialProperties.put(name, getStandardProperty(name)) != null) {
                // Should never happen, unless on concurrent changes in a backgroung thread.
                throw new ConcurrentModificationException(name);
            }
        }
        setStandardProperty(name, value);
    }

    /**
     * A method which is common to both {@code Marshaller} and {@code Unmarshaller}.
     */
    public final Object getProperty(final String name) throws PropertyException {
<<<<<<< HEAD
        /*switch (name)*/ {
            if (name.equals(XML.LOCALE))           return locale;
            if (name.equals(XML.TIMEZONE))         return timezone;
            if (name.equals(XML.SCHEMAS))          return schemas;
            if (name.equals(XML.GML_VERSION))      return gmlVersion;
            if (name.equals(XML.RESOLVER))         return resolver;
            if (name.equals(XML.CONVERTER))        return converter;
            if (name.equals(XML.WARNING_LISTENER)) return warningListener;
            if (name.equals(XML.STRING_SUBSTITUTES)) {
=======
        switch (name) {
            case XML.LOCALE:           return locale;
            case XML.TIMEZONE:         return timezone;
            case XML.SCHEMAS:          return schemas;
            case XML.GML_VERSION:      return versionGML;
            case XML.RESOLVER:         return resolver;
            case XML.CONVERTER:        return converter;
            case XML.WARNING_LISTENER: return warningListener;
            case XML.STRING_SUBSTITUTES: {
>>>>>>> 12dd73dc
                int n = 0;
                final String[] substitutes = new String[4];
                if ((bitMasks & Context.SUBSTITUTE_LANGUAGE) != 0) substitutes[n++] = "language";
                if ((bitMasks & Context.SUBSTITUTE_COUNTRY)  != 0) substitutes[n++] = "country";
                if ((bitMasks & Context.SUBSTITUTE_FILENAME) != 0) substitutes[n++] = "filename";
                if ((bitMasks & Context.SUBSTITUTE_MIMETYPE) != 0) substitutes[n++] = "mimetype";
                return (n != 0) ? ArraysExt.resize(substitutes, n) : null;
            }
            if (name.equals(LegacyNamespaces.APPLY_NAMESPACE_REPLACEMENTS)) {
                switch (xmlnsReplaceCode) {
                    case 1:  return Boolean.TRUE;
                    case 2:  return Boolean.FALSE;
                    default: return null;
                }
            }
            return getStandardProperty(convertPropertyKey(name));
        }
    }

    /**
     * Sets the given property to the wrapped (un)marshaller. This method is invoked
     * automatically when the property given to the {@link #setProperty(String, Object)}
     * method was not one of the {@link XML} constants.
     */
    abstract void setStandardProperty(String name, Object value) throws PropertyException;

    /**
     * Gets the given property from the wrapped (un)marshaller. This method is invoked
     * automatically when the property key given to the {@link #getProperty(String)}
     * method was not one of the {@link XML} constants.
     */
    abstract Object getStandardProperty(String name) throws PropertyException;

    /**
     * Delegates to {@code setAdapter(adapter.getClass(), adapter)} as specified
     * in {@code [Un]Marshaller} javadoc.
     */
    @SuppressWarnings({"unchecked","rawtypes"})
    public final void setAdapter(final XmlAdapter adapter) {
        setAdapter((Class) adapter.getClass(), adapter);
    }

    /**
     * A method which is common to both {@code Marshaller} and {@code Unmarshaller}.
     * It saves the initial state if it was not already done, but subclasses will
     * need to complete the work.
     */
    @SuppressWarnings("rawtypes")
    public <A extends XmlAdapter> void setAdapter(final Class<A> type, final A adapter) {
        if (!isPropertySaved(type)) {
            saveProperty(type, getAdapter(type));
        }
    }

    /**
     * A method which is common to both {@code Marshaller} and {@code Unmarshaller}.
     */
    @SuppressWarnings("rawtypes")
    public abstract <A extends XmlAdapter> A getAdapter(final Class<A> type);

    /**
     * A method which is common to both {@code Marshaller} and {@code Unmarshaller}.
     * It saves the initial state if it was not already done, but subclasses will
     * need to complete the work.
     */
    public void setSchema(final Schema schema) {
        if (!isPropertySaved(Schema.class)) {
            saveProperty(Schema.class, getSchema());
        }
    }

    /**
     * A method which is common to both {@code Marshaller} and {@code Unmarshaller}.
     */
    public abstract Schema getSchema();

    /**
     * A method which is common to both {@code Marshaller} and {@code Unmarshaller}.
     * It saves the initial state if it was not already done, but subclasses will
     * need to complete the work.
     */
    public void setEventHandler(final ValidationEventHandler handler) throws JAXBException {
        if (!initialProperties.containsKey(ValidationEventHandler.class)) {
            saveProperty(ValidationEventHandler.class, getEventHandler());
        }
    }

    /**
     * A method which is common to both {@code Marshaller} and {@code Unmarshaller}.
     */
    public abstract ValidationEventHandler getEventHandler() throws JAXBException;

    /**
     * Must be invoked by subclasses before a {@code try} block performing a (un)marshalling
     * operation. Must be followed by a call to {@code finish()} in a {@code finally} block.
     *
     * {@preformat java
     *     Context context = begin();
     *     try {
     *         ...
     *     } finally {
     *         context.finish();
     *     }
     * }
     *
     * @see Context#finish()
     */
    final Context begin() {
        return new Context(bitMasks, locale, timezone, schemas, versionGML, resolver, converter, warningListener);
    }
}<|MERGE_RESOLUTION|>--- conflicted
+++ resolved
@@ -353,13 +353,8 @@
                     schemas = copy;
                     return;
                 }
-<<<<<<< HEAD
                 if (name.equals(XML.GML_VERSION)) {
-                    gmlVersion = (value instanceof CharSequence) ? new Version(value.toString()) : (Version) value;
-=======
-                case XML.GML_VERSION: {
                     versionGML = (value instanceof CharSequence) ? new Version(value.toString()) : (Version) value;
->>>>>>> 12dd73dc
                     return;
                 }
                 if (name.equals(XML.RESOLVER)) {
@@ -424,27 +419,15 @@
      * A method which is common to both {@code Marshaller} and {@code Unmarshaller}.
      */
     public final Object getProperty(final String name) throws PropertyException {
-<<<<<<< HEAD
         /*switch (name)*/ {
             if (name.equals(XML.LOCALE))           return locale;
             if (name.equals(XML.TIMEZONE))         return timezone;
             if (name.equals(XML.SCHEMAS))          return schemas;
-            if (name.equals(XML.GML_VERSION))      return gmlVersion;
+            if (name.equals(XML.GML_VERSION))      return versionGML;
             if (name.equals(XML.RESOLVER))         return resolver;
             if (name.equals(XML.CONVERTER))        return converter;
             if (name.equals(XML.WARNING_LISTENER)) return warningListener;
             if (name.equals(XML.STRING_SUBSTITUTES)) {
-=======
-        switch (name) {
-            case XML.LOCALE:           return locale;
-            case XML.TIMEZONE:         return timezone;
-            case XML.SCHEMAS:          return schemas;
-            case XML.GML_VERSION:      return versionGML;
-            case XML.RESOLVER:         return resolver;
-            case XML.CONVERTER:        return converter;
-            case XML.WARNING_LISTENER: return warningListener;
-            case XML.STRING_SUBSTITUTES: {
->>>>>>> 12dd73dc
                 int n = 0;
                 final String[] substitutes = new String[4];
                 if ((bitMasks & Context.SUBSTITUTE_LANGUAGE) != 0) substitutes[n++] = "language";
