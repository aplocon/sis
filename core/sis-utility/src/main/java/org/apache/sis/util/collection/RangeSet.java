/*
 * Licensed to the Apache Software Foundation (ASF) under one or more
 * contributor license agreements.  See the NOTICE file distributed with
 * this work for additional information regarding copyright ownership.
 * The ASF licenses this file to You under the Apache License, Version 2.0
 * (the "License"); you may not use this file except in compliance with
 * the License.  You may obtain a copy of the License at
 *
 *     http://www.apache.org/licenses/LICENSE-2.0
 *
 * Unless required by applicable law or agreed to in writing, software
 * distributed under the License is distributed on an "AS IS" BASIS,
 * WITHOUT WARRANTIES OR CONDITIONS OF ANY KIND, either express or implied.
 * See the License for the specific language governing permissions and
 * limitations under the License.
 */
package org.apache.sis.util.collection;

import java.io.IOException;
import java.io.Serializable;
import java.io.ObjectInputStream;
import java.io.ObjectOutputStream;
import java.lang.reflect.Array;
import java.util.Arrays;
import java.util.Iterator;
import java.util.Comparator;
import java.util.SortedSet;
import java.util.AbstractSet;
import java.util.NoSuchElementException;
import java.util.ConcurrentModificationException;
import org.apache.sis.measure.NumberRange;
import org.apache.sis.measure.Range;
import org.apache.sis.util.ArraysExt;
import org.apache.sis.util.ArgumentChecks;
import org.apache.sis.util.resources.Errors;

import static org.apache.sis.util.Numbers.*;


/**
 * An ordered set of disjoint ranges where overlapping ranges are merged.
 * All {@code add} and {@code remove} operations defined in this class interact with the existing
 * ranges, merging or splitting previously added ranges in order to ensure that every ranges in a
 * {@code RangeSet} are always disjoint. More specifically:
 *
 * <ul>
 *   <li>When a range is {@linkplain #add(Range) added}, {@code RangeSet} first looks for existing
 *       ranges overlapping the specified range. If overlapping ranges are found, then those ranges
 *       are merged as of {@link Range#union(Range)}. Consequently, adding ranges may in some
 *       circumstances <strong>reduce</strong> the {@linkplain #size() size} of this set.</li>
 *   <li>Conversely, when a range is {@linkplain #remove(Object) removed}, {@code RangeSet} first
 *       looks if that range is in the middle of an existing range. If such range is found, then
 *       the enclosing range is splitted as of {@link Range#subtract(Range)}. Consequently, removing
 *       ranges may in some circumstances <strong>increase</strong> the size of this set.</li>
 * </ul>
 *
 * {@section Inclusive or exclusive endpoints}
 * {@code RangeSet} requires that {@link Range#isMinIncluded()} and {@link Range#isMaxIncluded()}
 * return the same values for all instances added to this set. Those values need to be specified
 * at construction time. If a user needs to store mixed kind of ranges, then he needs to subclass
 * this {@code RangeSet} class and override the {@link #add(Range)}, {@link #remove(Object)} and
 * {@link #newRange(Comparable, Comparable)} methods.
 *
 * <div class="note"><b>Note:</b>
 * Current implementation does not yet support open intervals. The ranges shall be either closed intervals,
 * or half-open. This limitation exists because supporting open intervals implies that the internal array
 * shall support duplicated values.</div>
 *
 * {@section Extensions to <code>SortedSet</code> API}
 * This class contains some methods not found in standard {@link SortedSet} API.
 * Some of those methods look like {@link java.util.List} API, in that they work
 * with the index of a {@code Range} instance in the sequence of ranges returned
 * by the iterator.
 *
 * <ul>
 *   <li>{@link #indexOfRange(Comparable)} returns the index of the range containing
 *       the given value (if any).</li>
 *   <li>{@link #getMinDouble(int)} and {@link #getMaxDouble(int)} return the endpoint values
 *       in the range at the given index as a {@code double} without the cost of creating a
 *       {@link Number} instance.</li>
 *   <li>{@link #getMinLong(int)} and {@link #getMaxLong(int)} are equivalent to the above
 *       methods for the {@code long} primitive type, used mostly for {@link java.util.Date}
 *       values (see implementation note below).</li>
 *   <li>{@link #intersect(Range)} provides a more convenient way than {@code subSet(…)},
 *       {@code headSet(…)} and {@code tailSet(…)} for creating views over subsets of a
 *       {@code RangeSet}.</li>
 *   <li>{@link #trimToSize()} frees unused space.</li>
 * </ul>
 *
 * {@section Implementation note}
 * For efficiency reasons, this set stores the range values in a Java array of primitive type if
 * possible. The {@code Range} instances given in argument to the {@link #add(Range)} method are
 * not retained by this class. Ranges are recreated during iterations by calls to the
 * {@link #newRange(Comparable, Comparable)} method. Subclasses can override that method if they
 * need to customize the range objects to be created.
 *
 * <p>While it is possible to create {@code RangeSet<Date>} instances, it is more efficient to
 * use {@code RangeSet<Long>} with millisecond values because {@code RangeSet} will internally
 * use {@code long[]} arrays in the later case.</p>
 *
 * @param <E> The type of range elements.
 *
 * @author  Martin Desruisseaux (Geomatys)
 * @author  Rémi Maréchal (Geomatys)
 * @since   0.3 (derived from geotk-2.0)
 * @version 0.5
 * @module
 *
 * @see Range
 */
public class RangeSet<E extends Comparable<? super E>> extends AbstractSet<Range<E>>
        implements CheckedContainer<Range<E>>, SortedSet<Range<E>>, Cloneable, Serializable
{
    /**
     * Serial number for inter-operability with different versions.
     */
    private static final long serialVersionUID = 7493555225994855486L;

    /**
     * The range comparator returned by {@link RangeSet#comparator()}. This comparator
     * is defined for compliance with the {@link SortedSet} contract, but is not not
     * used by the {@code RangeSet} implementation.
     *
     * <p>This comparator can order non-ambiguous ranges: the minimum and maximum values
     * of one range shall both be smaller, equal or greater than the values of the other
     * range. In case of ambiguity (when a range in included in the other range), this
     * comparator throws an exception. Such ambiguities should not happen in sequences
     * of ranges created by {@code RangeSet}.</p>
     *
     * @param <E> The type of range elements.
     *
     * @author  Martin Desruisseaux (Geomatys)
     * @since   0.3 (derived from geotk-2.0)
     * @version 0.3
     * @module
     */
    private static final class Compare<E extends Comparable<? super E>>
            implements Comparator<Range<E>>, Serializable
    {
        /**
         * For cross-version compatibility.
         */
        private static final long serialVersionUID = 8688450091923783564L;

        /**
         * The singleton instance, as a raw type in order to allow
         * {@link RangeSet#comparator()} to return the same instance for all types.
         */
        @SuppressWarnings("rawtypes")
        static final Compare INSTANCE = new Compare();

        /**
         * Constructor for the singleton instance only.
         */
        private Compare() {
        }

        /**
         * Compares the given range instance.
         * See class-javadoc for more information.
         */
        @Override
        public int compare(final Range<E> r1, final Range<E> r2) {
            int cmin = r1.getMinValue().compareTo(r2.getMinValue());
            int cmax = r1.getMaxValue().compareTo(r2.getMaxValue());
            if (cmin == 0) {
                final boolean included = r1.isMinIncluded();
                if (r2.isMinIncluded() != included) {
                    cmin = included ? -1 : +1;
                }
            }
            if (cmax == 0) {
                final boolean included = r1.isMaxIncluded();
                if (r2.isMaxIncluded() != included) {
                    cmax = included ? +1 : -1;
                }
            }
            if (cmin == cmax) return cmax; // Easy case: min and max are both greater, smaller or eq.
            if (cmin == 0)    return cmax; // Easy case: only max value differ.
            if (cmax == 0)    return cmin; // Easy case: only min value differ.
            // One range is included in the other.
            throw new IllegalArgumentException(Errors.format(
                    Errors.Keys.UndefinedOrderingForElements_2, r1, r2));
        }

        /**
         * Returns the singleton instance on deserialization.
         */
        Object readResolve() {
            return INSTANCE;
        }
    };

    /**
     * The type of elements in the ranges. If the element are numbers,
     * then the value is the wrapper type (not the primitive type).
     *
     * @see Range#getElementType()
     */
    protected final Class<E> elementType;

    /**
     * The primitive type, as one of {@code DOUBLE}, {@code FLOAT}, {@code LONG}, {@code INTEGER},
     * {@code SHORT}, {@code BYTE}, {@code CHARACTER} enumeration. If the {@link #elementType} is
     * not the wrapper of a primitive type, then this field value is {@code OTHER}.
     */
    private final byte elementCode;

    /**
     * {@code true} if the minimal values of ranges in this set are inclusive, or {@code false}
     * if exclusive. This value is specified at construction time and enforced when ranges are
     * added or removed.
     *
     * @see Range#isMinIncluded()
     */
    protected final boolean isMinIncluded;

    /**
     * {@code true} if the maximal values of ranges in this set are inclusive, or {@code false}
     * if exclusive. This value is specified at construction time and enforced when ranges are
     * added or removed.
     *
     * @see Range#isMaxIncluded()
     */
    protected final boolean isMaxIncluded;

    /**
     * The array of ranges. It may be either an array of Java primitive type like {@code int[]} or
     * {@code float[]}, or an array of {@link Comparable} elements. All elements at even indices
     * are minimal values, and all elements at odd indices are maximal values. Elements in this
     * array must be strictly increasing without duplicated values.
     *
     * <div class="note"><b>Note:</b>
     * The restriction against duplicated values will need to be removed in a future version
     * if we want to support open intervals. All binary searches in this class will need to
     * take in account the possibility for duplicated values.</div>
     */
    private Object array;

    /**
     * The length of valid elements in the {@linkplain #array}. Since the array contains both
     * the minimum and maximum values, its length is twice the number of ranges in this set.
     *
     * @see #size()
     */
    private transient int length;

    /**
     * The amount of modifications applied on the range {@linkplain #array}.
     * Used for checking concurrent modifications.
     */
     private transient int modCount;

    /**
     * Constructs an initially empty set of ranges.
     * This constructor is provided for sub-classing only.
     * Client code should use the static {@link #create(Class, boolean, boolean)} method instead.
     *
     * @param elementType   The type of the range elements.
     * @param isMinIncluded {@code true} if the minimal values are inclusive, or {@code false} if exclusive.
     * @param isMaxIncluded {@code true} if the maximal values are inclusive, or {@code false} if exclusive.
     */
    protected RangeSet(final Class<E> elementType, final boolean isMinIncluded, final boolean isMaxIncluded) {
        ArgumentChecks.ensureNonNull("elementType", elementType);
        // Following assertion may fail only if the user bypass the parameterized type checks.
        assert Comparable.class.isAssignableFrom(elementType) : elementType;
        this.elementType   = elementType;
        this.elementCode   = getEnumConstant(elementType);
        this.isMinIncluded = isMinIncluded;
        this.isMaxIncluded = isMaxIncluded;
        if (!isMinIncluded && !isMaxIncluded) {
            // We do not localize this error message because it may disaspear
            // in a future SIS version if we decide to support closed intervals.
            throw new IllegalArgumentException("Open intervals are not yet supported.");
        }
    }

    /**
     * Constructs an initially empty set of ranges.
     *
     * @param  <E>           The type of range elements.
     * @param  elementType   The type of the range elements.
     * @param  isMinIncluded {@code true} if the minimal values are inclusive, or {@code false} if exclusive.
     * @param  isMaxIncluded {@code true} if the maximal values are inclusive, or {@code false} if exclusive.
     * @return A new range set for range elements of the given type.
     */
    @SuppressWarnings({"unchecked","rawtypes"})
    public static <E extends Comparable<? super E>> RangeSet<E> create(final Class<E> elementType,
            final boolean isMinIncluded, final boolean isMaxIncluded)
    {
        ArgumentChecks.ensureNonNull("elementType", elementType);
        if (Number.class.isAssignableFrom(elementType)) {
            return new Numeric(elementType, isMinIncluded, isMaxIncluded);
        }
        return new RangeSet<E>(elementType, isMinIncluded, isMaxIncluded);
    }

    /**
     * Returns the type of elements in this <em>collection</em>, which is always {@code Range}.
     * This is not the type of minimal and maximal values in range objects.
     */
    @Override
    @SuppressWarnings("unchecked")
    public final Class<Range<E>> getElementType() {
        return (Class) Range.class;
    }

    /**
     * Returns the comparator associated with this sorted set.
     */
    @Override
    @SuppressWarnings({"unchecked","rawtypes"}) // Because we share the same static instance.
    public Comparator<Range<E>> comparator() {
        return Compare.INSTANCE;
    }

    /**
     * Removes all elements from this set of ranges.
     */
    @Override
    public void clear() {
        if (array instanceof Object[]) {
            Arrays.fill((Object[]) array, 0, length, null); // Let GC do its job.
        }
        length = 0;
        modCount++;
    }

    /**
     * Returns the number of ranges in this set.
     */
    @Override
    public int size() {
        assert (length & 1) == 0; // Length must be even.
        return length >>> 1;
    }

    /**
     * Unconditionally copies the internal array in a new array having just the required length.
     */
    private void reallocate() {
        if (length == 0) {
            array = null;
        } else {
            final Object oldArray = array;
            array = Array.newInstance(oldArray.getClass().getComponentType(), length);
            System.arraycopy(oldArray, 0, array, 0, length);
        }
    }

    /**
     * Trims this set to the minimal amount of memory required for holding its data.
     * This method may be invoked after all elements have been {@linkplain #add(Range) added}
     * in order to free unused memory.
     */
    public final void trimToSize() {
        // This method is final because equals(Object) and other methods rely on this behavior.
        if (array != null && Array.getLength(array) != length) {
            reallocate(); // Will set the array to null if length == 0.
            assert isSorted();
        }
    }

    /**
     * Inserts two values at the given index. The underlying {@linkplain #array} shall be
     * non-null before this method is invoked. This method increases the array size as needed.
     *
     * @param lower The index where to insert the values.
     * @param minValue The first value to insert.
     * @param maxValue The second value to insert.
     */
    private void insertAt(final int lower, final E minValue, final E maxValue) {
        final Object oldArray = array;
        final int capacity = Array.getLength(oldArray);
        if (length + 2 > capacity) {
            array = Array.newInstance(oldArray.getClass().getComponentType(), 2*Math.max(capacity, 8));
            System.arraycopy(oldArray, 0, array, 0, lower);
        }
        System.arraycopy(oldArray, lower, array, lower+2, length-lower);
        Array.set(array, lower,   minValue);
        Array.set(array, lower+1, maxValue);
        length += 2;
        modCount++;
    }

    /**
     * Removes the values in the given range. The underlying {@linkplain #array} shall be
     * non-null before this method is invoked.
     *
     * @param lower First value to remove, inclusive.
     * @param upper Last value to remove, exclusive.
     */
    private void removeAt(final int lower, final int upper) {
        final int oldLength = length;
        System.arraycopy(array, upper, array, lower, oldLength - upper);
        length -= (upper - lower);
        if (array instanceof Object[]) {
            // Clear references so the garbage collector can do its job.
            Arrays.fill((Object[]) array, length, oldLength, null);
        }
        modCount++;
    }

    /**
     * Returns {@code true} if the element in the array are sorted.
     * This method is used for assertions only. The array shall be
     * trimmed to size before this method is invoked.
     */
    @SuppressWarnings("unchecked")
    private boolean isSorted() {
        if (array == null) {
            return true;
        }
        final boolean strict = isMinIncluded | isMaxIncluded;
        switch (elementCode) {
            case DOUBLE:    return ArraysExt.isSorted((double[]) array, strict);
            case FLOAT:     return ArraysExt.isSorted((float[])  array, strict);
            case LONG:      return ArraysExt.isSorted((long[])   array, strict);
            case INTEGER:   return ArraysExt.isSorted((int[])    array, strict);
            case SHORT:     return ArraysExt.isSorted((short[])  array, strict);
            case BYTE:      return ArraysExt.isSorted((byte[])   array, strict);
            case CHARACTER: return ArraysExt.isSorted((char[])   array, strict);
            default:        return ArraysExt.isSorted((E[])      array, strict);
        }
    }

    /**
     * Returns the index of {@code value} in {@link #array}. This method delegates to
     * one of {@code Arrays.binarySearch} methods, depending on element primary type.
     *
     * @param value The value to search.
     * @param lower Index of the first value to examine.
     * @param upper Index after the last value to examine.
     */
    final int binarySearch(final E value, final int lower, final int upper) {
        switch (elementCode) {
<<<<<<< HEAD
            // The convolved casts below are for working around a JDK6 compiler error which does not occur with the JDK7 compiler.
            case DOUBLE:    return Arrays.binarySearch((double[]) array, lower, upper, ((Double)    ((Comparable) value)).doubleValue());
            case FLOAT:     return Arrays.binarySearch((float []) array, lower, upper, ((Float)     ((Comparable) value)).floatValue ());
            case LONG:      return Arrays.binarySearch((long  []) array, lower, upper, ((Long)      ((Comparable) value)).longValue  ());
            case INTEGER:   return Arrays.binarySearch((int   []) array, lower, upper, ((Integer)   ((Comparable) value)).intValue   ());
            case SHORT:     return Arrays.binarySearch((short []) array, lower, upper, ((Short)     ((Comparable) value)).shortValue ());
            case BYTE:      return Arrays.binarySearch((byte  []) array, lower, upper, ((Byte)      ((Comparable) value)).byteValue  ());
            case CHARACTER: return Arrays.binarySearch((char  []) array, lower, upper, ((Character) ((Comparable) value)).charValue  ());
            default:        return Arrays.binarySearch((Object[]) array, lower, upper,              value);
=======
            case DOUBLE:    return Arrays.binarySearch((double[]) array, lower, upper, (Double)    value);
            case FLOAT:     return Arrays.binarySearch((float []) array, lower, upper, (Float)     value);
            case LONG:      return Arrays.binarySearch((long  []) array, lower, upper, (Long)      value);
            case INTEGER:   return Arrays.binarySearch((int   []) array, lower, upper, (Integer)   value);
            case SHORT:     return Arrays.binarySearch((short []) array, lower, upper, (Short)     value);
            case BYTE:      return Arrays.binarySearch((byte  []) array, lower, upper, (Byte)      value);
            case CHARACTER: return Arrays.binarySearch((char  []) array, lower, upper, (Character) value);
            default:        return Arrays.binarySearch((Object[]) array, lower, upper,             value);
>>>>>>> 977c56d1
        }
    }

    /**
     * Ensures that the given minimum value is not greater than the maximum value.
     * This method is used for argument checks.
     */
    private static <E extends Comparable<? super E>> void ensureOrdered(final E minValue, final E maxValue) {
        if (minValue.compareTo(maxValue) > 0) {
            throw new IllegalArgumentException(Errors.format(Errors.Keys.IllegalRange_2, minValue, maxValue));
        }
    }

    /**
     * Adds a range to this set. If the specified range overlaps existing ranges,
     * then the existing ranges will be merged as of {@link Range#union(Range)}.
     * In other words, invoking this method may <strong>reduce</strong> the
     * {@linkplain #size() size} of this set.
     *
     * <p>The default implementation does nothing if the given range {@linkplain Range#isEmpty() is
     * empty}. Otherwise this method ensures that the {@code isMinIncluded} and {@code isMaxIncluded}
     * match the ones given to the constructor of this {@code RangeSet}, then delegates to
     * {@link #add(Comparable, Comparable)}.</p>
     *
     * @param  range The range to add.
     * @return {@code true} if this set changed as a result of this method call.
     * @throws IllegalArgumentException If the {@code isMinIncluded} or {@code isMaxIncluded}
     *         property doesn't match the one given at this {@code RangeSet} constructor.
     */
    @Override
    public boolean add(final Range<E> range) throws IllegalArgumentException {
        ArgumentChecks.ensureNonNull("range", range);
        if (range.isEmpty()) {
            return false;
        }
        if (range.isMinIncluded() != isMinIncluded || range.isMaxIncluded() != isMaxIncluded) {
            throw new IllegalArgumentException(Errors.format(
                    Errors.Keys.IllegalArgumentValue_2, "range", range));
        }
        return add(range.getMinValue(), range.getMaxValue());
    }

    /**
     * Adds a range of values to this set. If the specified range overlaps existing ranges, then
     * the existing ranges will be merged. This may result in smaller {@linkplain #size() size}
     * of this set.
     *
     * @param  minValue The minimal value.
     * @param  maxValue The maximal value.
     * @return {@code true} if this set changed as a result of this method call.
     * @throws IllegalArgumentException if {@code minValue} is greater than {@code maxValue}.
     */
    public boolean add(final E minValue, final E maxValue) throws IllegalArgumentException {
        ArgumentChecks.ensureNonNull("minValue", minValue);
        ArgumentChecks.ensureNonNull("maxValue", maxValue);
        /*
         * If this set is initially empty, just store the given range directly.
         */
        if (array == null) {
            ensureOrdered(minValue, maxValue);
            Class<?> type = elementType;
            if (type != Boolean.class) { // Because there is no Arrays.binarySearch(boolean[], …) method.
                type = wrapperToPrimitive(type);
            }
            array = Array.newInstance(type, 8);
            Array.set(array, 0, minValue);
            Array.set(array, 1, maxValue);
            length = 2;
            modCount++;
            return true;
        }
        final int modCountChk = modCount;
        int i0 = binarySearch(minValue, 0, length);
        int i1 = binarySearch(maxValue, (i0 >= 0) ? i0 : ~i0, length);
        if (i0 < 0) {
            i0 = ~i0; // Really tild operator, not minus sign.
            if ((i0 & 1) == 0) {
                /*
                 * If the "insertion point" is outside any existing range, if the maximum value
                 * is not present neither in this set (i1 < 0) and if its insertion point is the
                 * same, then insert the new range in the space between two existing ranges.
                 */
                if (i0 == ~i1) { // Includes the (i0 == length) case.
                    ensureOrdered(minValue, maxValue);
                    insertAt(i0, minValue, maxValue);
                    return true;
                }
                /*
                 * Expand an existing range in order to contains the new minimal value.
                 *
                 *   index:      0     1        2        3          4        5
                 *   range:      ███████    ◾◾◾◾██████████          ██████████
                 *   minValue:              │ (insertion point i0 == 2)
                 */
                Array.set(array, i0, minValue);
                modCount++;
            }
        }
        /*
         * If the minimal value "insertion point" is an odd index, this means that the value is
         * inside an existing range. In such case, just move to the beginning of the existing range.
         *
         *   index:      0     1        2        3          4        5
         *   range:      ███████        ██████████          ██████████
         *   minValue:                       │ (insertion point i0 == 3)
         *   moving i0:                 ├────┘
         */
        i0 &= ~1; // Equivalent to executing i0-- only when i0 is odd.
        if (i1 < 0) {
            i1 = ~i1; // Really tild operator, not minus sign.
            if ((i1 & 1) == 0) {
                /*
                 * If the "insertion point" is outside any existing range, expand the previous
                 * range in order to contain the new maximal value. Note that we known that the
                 * given range overlaps the previous range, otherwise the (i0 == ~i1) block above
                 * would have been executed.
                 *
                 *   index:      0     1        2        3          4        5
                 *   range:      ███████        ██████████◾◾◾◾      ██████████
                 *   minValue:                               │ (insertion point i1 == 4)
                 */
                Array.set(array, --i1, maxValue);
                modCount++;
            }
            // At this point, i1 is guaranteed to be odd.
        }
        /*
         * Ensure that the index is odd. This means that if the maximum value is the begining of an
         * existing range, then we move to the end of that range. Otherwise the index is unchanged.
         */
        i1 |= 1; // Equivalent to executing i1++ only if i1 is even.
        /*
         * At this point, the index of the [minValue … maxValue] range is now [i0 … i1].
         * Remove everything between i0 and i1, excluding i0 and i1 themselves.
         */
        assert getValue(i0).compareTo(maxValue) <= 0;
        assert getValue(i1).compareTo(minValue) >= 0;
        final int n = i1 - (++i0);
        if (n != 0) {
            removeAt(i0, i1);
        }
        assert (Array.getLength(array) >= length) && (length & 1) == 0 : length;
        return modCountChk != modCount;
    }

    /**
     * Removes a range from this set. If the specified range is inside an existing range, then the
     * existing range may be splitted in two smaller ranges as of {@link Range#subtract(Range)}.
     * In other words, invoking this method may <strong>increase</strong> the
     * {@linkplain #size() size} of this set.
     *
     * <p>The {@code isMinIncluded} and {@code isMaxIncluded} properties of the given range
     * shall be the complement of the ones given to the constructor of this {@code RangeSet}:</p>
     * <table class="sis">
     *   <caption>Expected bounds inclusion</caption>
     *   <tr><th>{@code add(…)} values</th> <th>{@code remove(…)} values</th></tr>
     *   <tr><td>{@code [min … max]}</td>   <td>{@code (min … max)}</td></tr>
     *   <tr><td>{@code (min … max)}</td>   <td>{@code [min … max]}</td></tr>
     *   <tr><td>{@code [min … max)}</td>   <td>{@code (min … max]}</td></tr>
     *   <tr><td>{@code (min … max]}</td>   <td>{@code [min … max)}</td></tr>
     * </table>
     *
     * <p>The default implementation does nothing if the given object is {@code null}, or is not an
     * instance of {@code Range}, or {@linkplain Range#isEmpty() is empty}, or its element type is
     * not equals to the element type of the ranges of this set. Otherwise this method ensures that
     * the {@code isMinIncluded} and {@code isMaxIncluded} are consistent with the ones given to the
     * constructor of this {@code RangeSet}, then delegates to {@link #remove(Comparable, Comparable)}.</p>
     *
     * @param  object The range to remove.
     * @return {@code true} if this set changed as a result of this method call.
     * @throws IllegalArgumentException If the {@code isMinIncluded} or {@code isMaxIncluded}
     *         property is not the complement of the one given at this {@code RangeSet} constructor.
     */
    @Override
    public boolean remove(final Object object) {
        if (object instanceof Range<?>) {
            @SuppressWarnings("unchecked") // Type will actally be checked on the line after.
            final Range<E> range = (Range<E>) object;
            if (range.getElementType() == elementType) {
                if (range.isMinIncluded() == isMaxIncluded || range.isMaxIncluded() == isMinIncluded) {
                    throw new IllegalArgumentException(Errors.format(
                            Errors.Keys.IllegalArgumentValue_2, "object", range));
                }
                return remove(range.getMinValue(), range.getMaxValue());
            }
        }
        return false;
    }

    /**
     * Removes a range of values to this set. If the specified range in inside an existing ranges,
     * then the existing range may be splitted in two smaller ranges. This may result in greater
     * {@linkplain #size() size} of this set.
     *
     * @param  minValue The minimal value.
     * @param  maxValue The maximal value.
     * @return {@code true} if this set changed as a result of this method call.
     * @throws IllegalArgumentException if {@code minValue} is greater than {@code maxValue}.
     */
    public boolean remove(final E minValue, final E maxValue) throws IllegalArgumentException {
        ArgumentChecks.ensureNonNull("minValue", minValue);
        ArgumentChecks.ensureNonNull("maxValue", maxValue);
        if (length == 0) return false; // Nothing to do if no data.
        ensureOrdered(minValue, maxValue);

        // Search insertion index.
        int i0 = binarySearch(minValue, 0, length);
        int i1 = binarySearch(maxValue, (i0 >= 0) ? i0 : ~i0, length);
        if (i0 < 0) i0 = ~i0;
        if (i1 < 0) i1 = ~i1;
        if ((i0 & 1) == 0) {
            if ((i1 & 1) == 0) {
                /*
                 * i0 & i1 are even.
                 * Case where min and max value are outside any existing range.
                 *
                 *   index :      A0    B0       A1       B1        An      Bn     A(n+1)   B(n+1)
                 *   range :      ███████        ██████████   ◾◾◾   ██████████     ██████████
                 *                          |-----------------------------------|
                 *   values :            minValue (i0)                      maxValue (i1)
                 *
                 * In this case delete all ranges between minValue and maxValue ([(A1, B1); (An, Bn)]).
                 */
                removeAt(i0, i1);
            } else {
                /*
                 * i0 is even and i1 is odd.
                 * Case where minValue is outside any existing range and maxValue is inside a specific range.
                 *
                 *   index :      A0    B0       A1       B1        An      Bn     A(n+1)   B(n+1)
                 *   range :      ███████        ██████████   ◾◾◾   ██████████     ██████████
                 *                          |----------------------------|
                 *   values :            minValue (i0)               maxValue (i1)
                 *
                 * In this case :
                 * - delete all ranges between minValue and maxValue ([(A1, B1); (A(n-1), B(n-1))]).
                 * - and replace range (An; Bn) by new range (MaxValue; Bn).
                 *
                 * Result :
                 * index :      A0    B0       i1  Bn     A(n+1)   B(n+1)
                 * range :      ███████        █████      ██████████  ◾◾◾
                 */
                removeAt(i0, i1 & ~1); // equivalent to (i0, i1 - 1)
                Array.set(array, i0, maxValue);
            }
        } else {
            if ((i1 & 1) == 0) {
                /*
                 * i0 is odd and i1 is even.
                 * Case where minValue is inside a specific range and maxValue is outside any range.
                 *
                 *  index :      A0    B0     A1       B1        An      Bn        A(n+1)   B(n+1)
                 *  range :      ███████      ██████████   ◾◾◾   ██████████        ██████████
                 *                                 |----------------------------|
                 *  values :            minValue (i0)               maxValue (i1)
                 *
                 * In this case :
                 *  - delete all ranges between minValue and maxValue ([(A2, B2); (An, Bn)]).
                 *  - and replace range (A1; B1) by new range (A1; i0).
                 *
                 * Result :
                 *  index :      A0    B0       A1  i0     A(n+1)   B(n+1)
                 *  range :      ███████        █████      ██████████   ◾◾◾
                 */
                removeAt(i0 + 1, i1);
                Array.set(array, i0, minValue);
            } else {
                /*
                 * i0 and i1 are odd.
                 * Case where minValue and maxValue are inside any specific range.
                 *
                 *  index :      A0    B0     A1       B1         An      Bn       A(n+1)   B(n+1)
                 *  range :      ███████      ██████████   ◾◾◾    ██████████       ██████████
                 *                                 |-------------------|
                 *  values :            minValue (i0)               maxValue (i1)
                 *
                 * In this case :
                 *  - delete all ranges between minValue and maxValue ([(A2, B2); (A(n-1), B(n-1))]).
                 *  - and replace range (A1; B1) by new range (A1; i0).
                 *
                 * Result :
                 *  index  :      A0    B0       A1  i0    i1  Bn     A(n+1)   B(n+1)
                 *  range  :      ███████        █████  ◾◾◾    █████      ██████████
                 *
                 * A particularity case exist if i0 equal i1, which means minValue
                 * and maxValue are inside the same specific range.
                 *
                 *  index  :      A0    B0     A1                  B1         An      Bn
                 *  range  :      ███████      █████████████████████   ◾◾◾    ██████████
                 *                                |-------------|
                 *  values :            minValue (i0)      maxValue (i1)
                 * In this case total range number will be increase by one.
                 *
                 * Result  :
                 *  index  :      A0    B0       A1  i0    i1  B1     An   Bn
                 *  range  :      ███████        █████     █████   ◾◾◾   █████
                 */
                if (i0 == i1) {
                    // Above-cited special case
                    insertAt(i1 + 1, maxValue, getValue(i1));
                    Array.set(array, i0, minValue);
                } else {
                    final int di = i1 - i0;
                    assert di >= 2 : di;
                    if (di > 2) {
                        removeAt(i0 + 1, i1 & ~1); // equivalent to (i0 + 1, i1 - 1)
                    }
                    Array.set(array, i0,     minValue);
                    Array.set(array, i0 + 1, maxValue);
                }
            }
        }
        return true;
    }

    /**
     * Returns {@code true} if the given object is an instance of {@link Range} compatible
     * with this set and contained inside one of the range elements of this set.
     * If this method returns {@code true}, then:
     *
     * <ul>
     *   <li>Invoking {@link #add(Range)} is guaranteed to have no effect.</li>
     *   <li>Invoking {@link #remove(Object)} is guaranteed to modify this set.</li>
     * </ul>
     *
     * Conversely, if this method returns {@code false}, then:
     *
     * <ul>
     *   <li>Invoking {@link #add(Range)} is guaranteed to modify this set.</li>
     *   <li>Invoking {@link #remove(Object)} may or may not modify this set.
     *       The consequence of invoking {@code remove(…)} is undetermined because it
     *       depends on whether the given range is outside every ranges in this set,
     *       or if it overlaps with at least one range.</li>
     * </ul>
     *
     * The default implementation checks the type of the given object, then delegates to
     * <code>{@linkplain #contains(Range, boolean) contains}(object, false)</code>.
     *
     * @param  object The object to check for inclusion in this set.
     * @return {@code true} if the given object is contained in this set.
     */
    @Override
    public boolean contains(final Object object) {
        if (object instanceof Range<?>) {
            @SuppressWarnings("unchecked") // We are going to check just the line after.
            final Range<E> range = (Range<E>) object;
            if (range.getElementType() == elementType) {
                return contains(range, false);
            }
        }
        return false;
    }

    /**
     * Returns {@code true} if this set contains the specified element.
     *
     * <ul>
     *   <li>If the {@code exact} argument is {@code true}, then this method searches
     *       for an exact match (i.e. this method doesn't check if the given range is
     *       contained in a larger range).</li>
     *   <li>If the {@code exact} argument is {@code false}, then this method
     *       behaves as documented in the {@link #contains(Object)} method.</li>
     * </ul>
     *
     * @param  range The range to check for inclusion in this set.
     * @param  exact {@code true} for searching for an exact match,
     *         or {@code false} for searching for inclusion in any range.
     * @return {@code true} if the given object is contained in this set.
     */
    public boolean contains(final Range<E> range, final boolean exact) {
        ArgumentChecks.ensureNonNull("range", range);
        if (exact) {
            if (range.isMinIncluded() && !range.isMaxIncluded()) {
                final int index = binarySearch(range.getMinValue(), 0, length);
                if (index >= 0 && (index & 1) == 0) {
                    return getValue(index+1).compareTo(range.getMaxValue()) == 0;
                }
            }
        } else if (!range.isEmpty()) {
            int lower = binarySearch(range.getMinValue(), 0, length);
            if (lower < 0) {
                lower = ~lower;
                if ((lower & 1) == 0) {
                    // The lower endpoint of the given range falls between
                    // two ranges of this set.
                    return false;
                }
            } else if ((lower & 1) == 0) {
                // Lower endpoint of the given range matches exactly
                // the lower endpoint of a range in this set.
                if (!isMinIncluded && range.isMinIncluded()) {
                    return false;
                }
            }
            /*
             * At this point, the lower endpoint has been determined to be included
             * in a range of this set. Now check the upper endpoint.
             */
            int upper = binarySearch(range.getMaxValue(), lower, length);
            if (upper < 0) {
                upper = ~upper;
                if ((upper & 1) == 0) {
                    // The upper endpoint of the given range falls between
                    // two ranges of this set, or is after all ranges.
                    return false;
                }
            } else if ((upper & 1) != 0) {
                // Upper endpoint of the given range matches exactly
                // the upper endpoint of a range in this set.
                if (!isMaxIncluded && range.isMaxIncluded()) {
                    return false;
                }
            }
            return (upper - lower) <= 1;
        }
        return false;
    }

    /**
     * Returns the first (lowest) range currently in this sorted set.
     *
     * @throws NoSuchElementException if this set is empty.
     */
    @Override
    public Range<E> first() throws NoSuchElementException {
        if (length == 0) {
            throw new NoSuchElementException();
        }
        return getRange(0);
    }

    /**
     * Returns the last (highest) range currently in this sorted set.
     *
     * @throws NoSuchElementException if the set is empty.
     */
    @Override
    public Range<E> last() throws NoSuchElementException {
        if (length == 0) {
            throw new NoSuchElementException();
        }
        return getRange(length - 2);
    }

    /**
     * Returns a view of the portion of this range set which is the intersection of
     * this {@code RangeSet} with the given range. Changes in this {@code RangeSet}
     * will be reflected in the returned view, and conversely.
     *
     * @param  subRange The range to intersect with this {@code RangeSet}.
     * @return A view of the specified range within this range set.
     */
    public SortedSet<Range<E>> intersect(final Range<E> subRange) {
        ArgumentChecks.ensureNonNull("subRange", subRange);
        return new SubSet(subRange);
    }

    /**
     * Returns a view of the portion of this sorted set whose elements range
     * from {@code lower}, inclusive, to {@code upper}, exclusive.
     * The default implementation is equivalent to the following pseudo-code
     * (omitting argument checks):
     *
     * {@preformat java
     *   return intersect(new Range<E>(elementType,
     *           lower.minValue,  lower.isMinIncluded,
     *           upper.minValue, !upper.isMinIncluded));
     * }
     *
     * <div class="note"><b>API note:</b>
     * This method takes the minimal value of the {@code upper} argument instead
     * than the maximal value because the upper endpoint is exclusive.</div>
     *
     * @param  lower Low endpoint (inclusive) of the sub set.
     * @param  upper High endpoint (exclusive) of the sub set.
     * @return A view of the specified range within this sorted set.
     *
     * @see #intersect(Range)
     */
    @Override
    public SortedSet<Range<E>> subSet(final Range<E> lower, final Range<E> upper) {
        ArgumentChecks.ensureNonNull("lower", lower);
        ArgumentChecks.ensureNonNull("upper", upper);
        final E maxValue = upper.getMinValue();
        if (maxValue == null) {
            throw new IllegalArgumentException(Errors.format(
                    Errors.Keys.IllegalArgumentValue_2, "upper", upper));
        }
        return intersect(new Range<E>(elementType,
                lower.getMinValue(),  lower.isMinIncluded(),
                maxValue, !upper.isMinIncluded()));
    }

    /**
     * Returns a view of the portion of this sorted set whose elements are
     * strictly less than {@code upper}.
     * The default implementation is equivalent to the same pseudo-code than the one
     * documented in the {@link #subSet(Range, Range)} method, except that the lower
     * endpoint is {@code null}.
     *
     * @param  upper High endpoint (exclusive) of the headSet.
     * @return A view of the specified initial range of this sorted set.
     *
     * @see #intersect(Range)
     */
    @Override
    public SortedSet<Range<E>> headSet(final Range<E> upper) {
        ArgumentChecks.ensureNonNull("upper", upper);
        final E maxValue = upper.getMinValue();
        if (maxValue == null) {
            throw new IllegalArgumentException(Errors.format(
                    Errors.Keys.IllegalArgumentValue_2, "upper", upper));
        }
        return intersect(new Range<E>(elementType, null, false, maxValue, !upper.isMinIncluded()));
    }

    /**
     * Returns a view of the portion of this sorted set whose elements are
     * greater than or equal to {@code lower}.
     * The default implementation is equivalent to the same pseudo-code than the one
     * documented in the {@link #subSet(Range, Range)} method, except that the upper
     * endpoint is {@code null}.
     *
     * @param  lower Low endpoint (inclusive) of the tailSet.
     * @return A view of the specified final range of this sorted set.
     *
     * @see #intersect(Range)
     */
    @Override
    public SortedSet<Range<E>> tailSet(final Range<E> lower) {
        ArgumentChecks.ensureNonNull("lower", lower);
        return intersect(new Range<E>(elementType, lower.getMinValue(), lower.isMinIncluded(), null, false));
    }

    /**
     * A view over a subset of {@link RangeSet}.
     * Instances of this class are created by the {@link RangeSet#intersect(Range)} method.
     *
     * @author  Martin Desruisseaux (Geomatys)
     * @since   0.3
     * @version 0.3
     * @module
     *
     * @see RangeSet#intersect(Range)
     */
    private final class SubSet extends AbstractSet<Range<E>> implements SortedSet<Range<E>>, Serializable {
        /**
         * For cross-version compatibility.
         */
        private static final long serialVersionUID = 3093791428299754372L;

        /**
         * The minimal and maximal values of this subset,
         */
        private Range<E> subRange;

        /**
         * Index of {@link #minValue} and {@link #maxValue} in the array of the enclosing
         * {@code RangeSet}. Those indices need to be recomputed every time the enclosing
         * {@code RangeSet} has been modified.
         *
         * @see #updateBounds()
         */
        private transient int lower, upper;

        /**
         * Modification count of the enclosing {@link RangeSet}, used for detecting changes.
         */
        private transient int modCount;

        /**
         * Creates a new subset of the enclosing {@code RangeSet} between the given values.
         *
         * @param subRange The range to intersect with the enclosing {@code RangeSet}.
         */
        SubSet(final Range<E> subRange) {
            this.subRange = subRange;
            if (subRange.isEmpty()) {
                throw new IllegalArgumentException(Errors.format(
                        Errors.Keys.IllegalArgumentValue_2, "subRange", subRange));
            }
            modCount = RangeSet.this.modCount - 1;
        }

        /**
         * Recomputes the {@link #lower} and {@link #upper} indices if they are outdated.
         * If the indices are already up to date, then this method does nothing.
         */
        private void updateBounds() {
            if (modCount != RangeSet.this.modCount) {
                int lower = 0;
                int upper = length;
                final E minValue = subRange.getMinValue();
                final E maxValue = subRange.getMaxValue();
                if (minValue != null) {
                    lower = binarySearch(minValue, 0, upper);
                    if (lower < 0) {
                        lower = ~lower;
                    }
                    lower &= ~1; // Force the index to even value.
                }
                if (maxValue != null) {
                    upper = binarySearch(maxValue, lower, upper);
                    if (upper < 0) {
                        upper = ~upper;
                    }
                    /*
                     * If 'upper' is even (i.e. is the index of a minimal value), keep that index
                     * unchanged because this value is exclusive.  But if 'upper' is odd (i.e. is
                     * the index of a maximal value), move to the minimal value of the next range.
                     */
                    upper = (upper + 1) & ~1;
                }
                this.lower = lower;
                this.upper = upper;
                modCount = RangeSet.this.modCount;
            }
        }

        /**
         * Returns the comparator, which is the same than the enclosing class.
         */
        @Override
        public Comparator<Range<E>> comparator() {
            return RangeSet.this.comparator();
        }

        /**
         * Clears this subset by removing all elements in the range given to the constructor.
         */
        @Override
        public void clear() {
            RangeSet.this.remove(subRange);
        }

        /**
         * Returns the number of ranges in this subset.
         */
        @Override
        public int size() {
            updateBounds();
            return (upper - lower) >> 1;
        }

        /**
         * Adds a new range in the enclosing {@code RangeSet}, and updates this subset
         * in order to contain that range.
         */
        @Override
        public boolean add(final Range<E> range) {
            final boolean changed = RangeSet.this.add(range);
            /*
             * Update the minimal and maximal values if this sub-set has been expanded as
             * a result of this method call. Note that we don't need to remember that the
             * indices need to be recomputed, because RangeSet.this.modCount has already
             * been increased by the enclosing class.
             */
            subRange = subRange.union(range);
            return changed;
        }

        /**
         * Removes the given range or part of it from the enclosing {@code RangeSet}.
         * Before to perform the removal, this method intersects the given range with
         * the range of this subset.
         */
        @Override
        public boolean remove(Object object) {
            if (object instanceof Range<?>) {
                @SuppressWarnings("unchecked") // Type will actally be checked on the line after.
                final Range<E> range = (Range<E>) object;
                if (range.getElementType() == elementType) {
                    object = subRange.intersect(range);
                }
            }
            return RangeSet.this.remove(object);
        }

        /**
         * Tests if this subset contains the given range. Before to delegates to the enclosing
         * class, this method filter-out the ranges that are not contained in the range given
         * to the constructor of this subset.
         */
        @Override
        public boolean contains(final Object object) {
            if (object instanceof Range<?>) {
                @SuppressWarnings("unchecked") // Type will actally be checked on the line after.
                final Range<E> range = (Range<E>) object;
                if (range.getElementType() == elementType) {
                    if (!subRange.contains(range)) {
                        return false;
                    }
                }
            }
            return RangeSet.this.contains(object);
        }

        /**
         * Returns the first range in this subset,
         * intersected with the range given to the constructor.
         */
        @Override
        public Range<E> first() {
            updateBounds();
            if (lower == upper) {
                throw new NoSuchElementException();
            }
            return subRange.intersect(getRange(lower));
        }

        /**
         * Returns the last range in this subset,
         * intersected with the range given to the constructor.
         */
        @Override
        public Range<E> last() {
            updateBounds();
            if (lower == upper) {
                throw new NoSuchElementException();
            }
            return subRange.intersect(getRange(upper - 2));
        }

        /**
         * Delegates subset creation to the enclosing class.
         * The new subset will not be bigger than this subset.
         */
        @Override
        public SortedSet<Range<E>> subSet(Range<E> fromElement, Range<E> toElement) {
            fromElement = subRange.intersect(fromElement);
            toElement   = subRange.intersect(toElement);
            return RangeSet.this.subSet(fromElement, toElement);
        }

        /**
         * Delegates subset creation to the enclosing class.
         * The new subset will not be bigger than this subset.
         */
        @Override
        public SortedSet<Range<E>> headSet(Range<E> toElement) {
            toElement = subRange.intersect(toElement);
            return RangeSet.this.headSet(toElement);
        }

        /**
         * Delegates subset creation to the enclosing class.
         * The new subset will not be bigger than this subset.
         */
        @Override
        public SortedSet<Range<E>> tailSet(Range<E> fromElement) {
            fromElement = subRange.intersect(fromElement);
            return RangeSet.this.tailSet(fromElement);
        }

        /**
         * Returns an iterator over the elements in this subset.
         */
        @Override
        public Iterator<Range<E>> iterator() {
            updateBounds();
            return new SubIter(subRange, lower, upper);
        }
    }

    /**
     * The iterator returned by {@link SubSet#iterator()}. This iterator is similar
     * to the one returned by {@link RangeSet#iterator()}, except that:
     *
     * <ul>
     *   <li>The iteration is restricted to a sub-region of the {@link RangeSet#array}.</li>
     *   <li>The first and last ranges returned by the iterator are intercepted with
     *       the range of the subset (other ranges should not need to be intercepted).</li>
     *   <li>The range removed by {@link #remove()} is intercepted with the range of the
     *       subset.</li>
     * </ul>
     *
     * @author  Martin Desruisseaux (Geomatys)
     * @since   0.3
     * @version 0.3
     * @module
     */
    private final class SubIter extends Iter {
        /**
         * A copy of the {@link SubSet#subRange} field value at the time of iterator creation.
         */
        private final Range<E> subRange;

        /**
         * Index of the first element in the {@link RangeSet#array} where to iterate.
         */
        private final int lower;

        /**
         * Creates a new iterator for the given portion of the {@link RangeSet#array}.
         */
        SubIter(final Range<E> subRange, final int lower, final int upper) {
            super(upper);
            this.subRange = subRange;
            this.lower = lower;
            position = lower;
        }

        /**
         * Returns {@code true} if the iterator position is at the first or at the last range.
         * This method is accurate only when invoked after {@code super.next()}.
         */
        private boolean isFirstOrLast() {
            return position <= lower+2 || position >= upper;
        }

        /**
         * Returns the next element in the iteration.
         */
        @Override
        public Range<E> next() {
            Range<E> range = super.next();
            if (isFirstOrLast()) {
                range = subRange.intersect(range);
            }
            return range;
        }

        /**
         * Removes from the underlying collection the last element returned by the iterator.
         */
        @Override
        public void remove() {
            if (isFirstOrLast()) {
                // Default implementation is faster.
                super.remove();
                return;
            }
            if (!canRemove) {
                throw new IllegalStateException();
            }
            if (RangeSet.this.modCount != this.modCount) {
                throw new ConcurrentModificationException();
            }
            RangeSet.this.remove(subRange.intersect(getRange(position - 2)));
            canRemove = false;
        }
    }

    /**
     * Returns an iterator over the elements in this set of ranges.
     * All elements are {@link Range} objects.
     */
    @Override
    public Iterator<Range<E>> iterator() {
        return new Iter(length);
    }

    /**
     * The iterator returned by {@link RangeSet#iterator()}.
     * All elements are {@link Range} objects.
     *
     * @author  Martin Desruisseaux (Geomatys)
     * @since   0.3 (derived from geotk-2.0)
     * @version 0.3
     * @module
     */
    private class Iter implements Iterator<Range<E>> {
        /**
         * Modification count at construction time.
         */
        int modCount;

        /**
         * Index after the last element in the {@link RangeSet#array} where to iterate.
         */
        final int upper;

        /**
         * Current position in {@link RangeSet#array}.
         */
        int position;

        /**
         * {@code true} if the {@link #remove()} method can be invoked.
         */
        boolean canRemove;

        /**
         * Creates a new iterator for the given portion of the {@link RangeSet#array}.
         */
        Iter(final int upper) {
            this.upper = upper;
            this.modCount = RangeSet.this.modCount;
        }

        /**
         * Returns {@code true} if the iteration has more elements.
         */
        @Override
        public final boolean hasNext() {
            return position < upper;
        }

        /**
         * Returns the next element in the iteration.
         */
        @Override
        public Range<E> next() {
            if (!hasNext()) {
                throw new NoSuchElementException();
            }
            final Range<E> range = getRange(position);
            if (RangeSet.this.modCount != this.modCount) {
                // Check it last, in case a change occurred
                // while we were creating the range.
                throw new ConcurrentModificationException();
            }
            position += 2;
            canRemove = true;
            return range;
        }

        /**
         * Removes from the underlying collection the last element returned by the iterator.
         */
        @Override
        public void remove() {
            if (!canRemove) {
                throw new IllegalStateException();
            }
            if (RangeSet.this.modCount != this.modCount) {
                throw new ConcurrentModificationException();
            }
            removeAt(position-2, position);
            this.modCount = RangeSet.this.modCount;
            canRemove = false;
        }
    }

    ///////////////////////////////////////////////////////////////////////////////
    ////    List-like API - not usual Set API, but provided for efficiency.    ////
    ///////////////////////////////////////////////////////////////////////////////

    /**
     * If the specified value is inside a range, returns the index of this range.
     * Otherwise, returns {@code -1}.
     *
     * @param  value The value to search.
     * @return The index of the range which contains this value, or -1 if there is no such range.
     */
    public int indexOfRange(final E value) {
        int index = binarySearch(value, 0, length);
        if (index < 0) {
            // Found an insertion point. Make sure that the insertion
            // point is inside a range (i.e. before the maximum value).
            index = ~index; // Tild sign, not minus.
            if ((index & 1) == 0) {
                return -1;
            }
        } else if (!((index & 1) == 0 ? isMinIncluded : isMaxIncluded)) {
            // The value is equals to an excluded endpoint.
            return -1;
        }
        index /= 2; // Round toward 0 (odd index are maximum values).
        return index;
    }

    /**
     * Returns a {@linkplain Range#getMinValue() range minimum value} as a {@code long}.
     * The {@code index} can be any value from 0 inclusive to the set {@link #size() size}
     * exclusive. The returned values always increase with {@code index}.
     * Widening conversions are performed as needed.
     *
     * @param  index The range index, from 0 inclusive to {@link #size() size} exclusive.
     * @return The minimum value for the range at the specified index, inclusive.
     * @throws IndexOutOfBoundsException if {@code index} is out of bounds.
     * @throws ClassCastException if range elements are not convertible to {@code long}.
     */
    public long getMinLong(int index) throws IndexOutOfBoundsException, ClassCastException {
        if ((index *= 2) >= length) {
            throw new IndexOutOfBoundsException();
        }
        return Array.getLong(array, index);
    }

    /**
     * Returns a {@linkplain Range#getMinValue() range minimum value} as a {@code double}.
     * The {@code index} can be any value from 0 inclusive to the set {@link #size() size}
     * exclusive. The returned values always increase with {@code index}.
     * Widening conversions are performed as needed.
     *
     * @param  index The range index, from 0 inclusive to {@link #size() size} exclusive.
     * @return The minimum value for the range at the specified index, inclusive.
     * @throws IndexOutOfBoundsException if {@code index} is out of bounds.
     * @throws ClassCastException if range elements are not convertible to numbers.
     *
     * @see org.apache.sis.measure.NumberRange#getMinDouble()
     */
    public double getMinDouble(int index) throws IndexOutOfBoundsException, ClassCastException {
        if ((index *= 2) >= length) {
            throw new IndexOutOfBoundsException();
        }
        return Array.getDouble(array, index);
    }

    /**
     * Returns a {@linkplain Range#getMaxValue() range maximum value} as a {@code long}.
     * The {@code index} can be any value from 0 inclusive to the set {@link #size() size}
     * exclusive. The returned values always increase with {@code index}.
     * Widening conversions are performed as needed.
     *
     * @param  index The range index, from 0 inclusive to {@link #size() size} exclusive.
     * @return The maximum value for the range at the specified index, inclusive.
     * @throws IndexOutOfBoundsException if {@code index} is out of bounds.
     * @throws ClassCastException if range elements are not convertible to {@code long}.
     */
    public long getMaxLong(int index) throws IndexOutOfBoundsException, ClassCastException {
        if ((index *= 2) >= length) {
            throw new IndexOutOfBoundsException();
        }
        return Array.getLong(array, index + 1);
    }

    /**
     * Returns a {@linkplain Range#getMaxValue() range maximum value} as a {@code double}.
     * The {@code index} can be any value from 0 inclusive to the set's {@link #size size}
     * exclusive. The returned values always increase with {@code index}.
     * Widening conversions are performed as needed.
     *
     * @param  index The range index, from 0 inclusive to {@link #size size} exclusive.
     * @return The maximum value for the range at the specified index, exclusive.
     * @throws IndexOutOfBoundsException if {@code index} is out of bounds.
     * @throws ClassCastException if range elements are not convertible to numbers.
     *
     * @see org.apache.sis.measure.NumberRange#getMaxDouble()
     */
    public double getMaxDouble(int index) throws IndexOutOfBoundsException, ClassCastException {
        if ((index *= 2) >= length) {
            throw new IndexOutOfBoundsException();
        }
        return Array.getDouble(array, index + 1);
    }

    /**
     * Returns the value at the specified index. Even index are lower endpoints, while odd index
     * are upper endpoints. The index validity must have been checked before this method is invoked.
     */
    final E getValue(final int index) {
        assert (index >= 0) && (index < length) : index;
        return elementType.cast(Array.get(array, index));
    }

    /**
     * Returns the range at the given array index. The given index is relative to
     * the interval {@link #array}, which is twice the index of range elements.
     *
     * @param index The range index, from 0 inclusive to {@link #length} exclusive.
     */
    final Range<E> getRange(final int index) {
        return newRange(getValue(index), getValue(index+1));
    }

    /**
     * Returns a new {@link Range} object initialized with the given values.
     *
     * @param  lower The lower value, inclusive.
     * @param  upper The upper value, exclusive.
     * @return The new range for the given values.
     */
    protected Range<E> newRange(final E lower, final E upper) {
        return new Range<E>(elementType, lower, isMinIncluded, upper, isMaxIncluded);
    }

    /**
     * A {@link RangeSet} implementation for {@link NumberRange} elements.
     *
     * @see RangeSet#create(Class, boolean, boolean)
     */
    private static final class Numeric<E extends Number & Comparable<? super E>> extends RangeSet<E> {
        private static final long serialVersionUID = 5603640102714482527L;

        Numeric(final Class<E> elementType, final boolean isMinIncluded, final boolean isMaxIncluded) {
            super(elementType, isMinIncluded, isMaxIncluded);
        }

        @Override
        protected Range<E> newRange(final E lower, final E upper) {
            return new NumberRange<E>(elementType, lower, isMinIncluded, upper, isMaxIncluded);
        }
    }

    /*
     * Do not override hash code - or if we do, we shall make sure than the
     * hash code value is computed as documented in the Set interface.
     */

    /**
     * Compares the specified object with this set of ranges for equality.
     *
     * @param object The object to compare with this range.
     * @return {@code true} if the given object is equal to this range.
     */
    @Override
    public boolean equals(final Object object) {
        if (object == this) {
            return true;
        }
        if (object instanceof RangeSet<?>) {
            /*
             * Following code should produce a result identical to super.equals(Object)
             * without the cost of creating potentially large number of Range elements.
             */
            final RangeSet<?> that = (RangeSet<?>) object;
            if (length        != that.length        ||
                elementType   != that.elementType   ||
                isMinIncluded != that.isMinIncluded ||
                isMaxIncluded != that.isMaxIncluded)
            {
                return false;
            }
            this.trimToSize();
            that.trimToSize();
            final Object a1 = this.array;
            final Object a2 = that.array;
            switch (elementCode) {
                case DOUBLE:    return Arrays.equals((double[]) a1, (double[]) a2);
                case FLOAT:     return Arrays.equals((float []) a1, ( float[]) a2);
                case LONG:      return Arrays.equals((long  []) a1, (  long[]) a2);
                case INTEGER:   return Arrays.equals((int   []) a1, (   int[]) a2);
                case SHORT:     return Arrays.equals((short []) a1, ( short[]) a2);
                case BYTE:      return Arrays.equals((byte  []) a1, (  byte[]) a2);
                case CHARACTER: return Arrays.equals((char  []) a1, (  char[]) a2);
                default:        return Arrays.equals((Object[]) a1, (Object[]) a2);
            }
        }
        return super.equals(object); // Allow comparison with other Set implementations.
    }

    /**
     * Returns a clone of this range set.
     *
     * @return A clone of this range set.
     */
    @Override
    @SuppressWarnings("unchecked")
    public RangeSet<E> clone() {
        final RangeSet<E> set;
        try {
            set = (RangeSet<E>) super.clone();
        } catch (CloneNotSupportedException exception) {
            // Should not happen, since we are cloneable.
            throw new AssertionError(exception);
        }
        set.reallocate();
        return set;
    }

    /**
     * Invoked before serialization. Trims the internal array to the minimal size
     * in order to reduce the size of the object to be serialized.
     *
     * @param  out The output stream where to serialize this range set.
     * @throws IOException If an I/O error occurred while writing.
     */
    private void writeObject(final ObjectOutputStream out) throws IOException {
        trimToSize();
        out.defaultWriteObject();
    }

    /**
     * Invoked after deserialization. Initializes the transient fields.
     *
     * @param  in The input stream from which to deserialize a range set.
     * @throws IOException If an I/O error occurred while reading or if the stream contains invalid data.
     * @throws ClassNotFoundException If the class serialized on the stream is not on the classpath.
     */
    private void readObject(final ObjectInputStream in) throws IOException, ClassNotFoundException {
        in.defaultReadObject();
        if (array != null) {
            length = Array.getLength(array);
            assert isSorted();
        }
    }
}<|MERGE_RESOLUTION|>--- conflicted
+++ resolved
@@ -434,7 +434,6 @@
      */
     final int binarySearch(final E value, final int lower, final int upper) {
         switch (elementCode) {
-<<<<<<< HEAD
             // The convolved casts below are for working around a JDK6 compiler error which does not occur with the JDK7 compiler.
             case DOUBLE:    return Arrays.binarySearch((double[]) array, lower, upper, ((Double)    ((Comparable) value)).doubleValue());
             case FLOAT:     return Arrays.binarySearch((float []) array, lower, upper, ((Float)     ((Comparable) value)).floatValue ());
@@ -443,17 +442,7 @@
             case SHORT:     return Arrays.binarySearch((short []) array, lower, upper, ((Short)     ((Comparable) value)).shortValue ());
             case BYTE:      return Arrays.binarySearch((byte  []) array, lower, upper, ((Byte)      ((Comparable) value)).byteValue  ());
             case CHARACTER: return Arrays.binarySearch((char  []) array, lower, upper, ((Character) ((Comparable) value)).charValue  ());
-            default:        return Arrays.binarySearch((Object[]) array, lower, upper,              value);
-=======
-            case DOUBLE:    return Arrays.binarySearch((double[]) array, lower, upper, (Double)    value);
-            case FLOAT:     return Arrays.binarySearch((float []) array, lower, upper, (Float)     value);
-            case LONG:      return Arrays.binarySearch((long  []) array, lower, upper, (Long)      value);
-            case INTEGER:   return Arrays.binarySearch((int   []) array, lower, upper, (Integer)   value);
-            case SHORT:     return Arrays.binarySearch((short []) array, lower, upper, (Short)     value);
-            case BYTE:      return Arrays.binarySearch((byte  []) array, lower, upper, (Byte)      value);
-            case CHARACTER: return Arrays.binarySearch((char  []) array, lower, upper, (Character) value);
             default:        return Arrays.binarySearch((Object[]) array, lower, upper,             value);
->>>>>>> 977c56d1
         }
     }
 
