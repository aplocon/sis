--- conflicted
+++ resolved
@@ -918,64 +918,6 @@
     }
 
     /**
-<<<<<<< HEAD
-     * Formats the given elements as a (typically) comma-separated list. This method is similar to
-     * {@link java.util.AbstractCollection#toString()} or {@link java.util.Arrays#toString(Object[])}
-     * except for the following:
-     *
-     * <ul>
-     *   <li>There is no leading {@code '['} or trailing {@code ']'} characters.</li>
-     *   <li>Null elements are ignored instead than formatted as {@code "null"}.</li>
-     *   <li>If the {@code collection} argument is null or contains only null elements,
-     *       then this method returns {@code null}.</li>
-     *   <li>In the common case where the collection contains a single {@link String} element,
-     *       that string is returned directly (no object duplication).</li>
-     * </ul>
-     *
-     * @param  collection The elements to format in a (typically) comma-separated list, or {@code null}.
-     * @param  separator  The element separator, which is usually {@code ", "}.
-     * @return The (typically) comma-separated list, or {@code null} if the given {@code collection}
-     *         was null or contains only null elements.
-     *
-     * @see java.util.StringJoiner
-     * @see java.util.Arrays#toString(Object[])
-     *
-     * @deprecated As of JDK8, use {@code java.util.StringJoiner} instead.
-     */
-    @Deprecated
-    public static String toString(final Iterable<?> collection, final String separator) {
-        ArgumentChecks.ensureNonNull("separator", separator);
-        String list = null;
-        if (collection != null) {
-            StringBuilder buffer = null;
-            for (final Object element : collection) {
-                if (element != null) {
-                    if (list == null) {
-                        list = element.toString();
-                    } else {
-                        if (buffer == null) {
-                            buffer = new StringBuilder(list);
-                        }
-                        buffer.append(separator);
-                        if (element instanceof CharSequence) {
-                            // StringBuilder has numerous optimizations for this case.
-                            buffer.append((CharSequence) element);
-                        } else {
-                            buffer.append(element);
-                        }
-                    }
-                }
-            }
-            if (buffer != null) {
-                list = buffer.toString();
-            }
-        }
-        return list;
-    }
-
-    /**
-=======
->>>>>>> ee85700e
      * Replaces some Unicode characters by ASCII characters on a "best effort basis".
      * For example the {@code 'é'} character is replaced by {@code 'e'} (without accent).
      *
