--- conflicted
+++ resolved
@@ -16,29 +16,12 @@
  */
 package org.apache.sis.internal.util;
 
-import java.util.Calendar;
 import java.util.Date;
 import java.util.Locale;
 import java.util.TimeZone;
-import java.text.DateFormat;
-import java.text.NumberFormat;
 import java.text.FieldPosition;
 import java.text.ParsePosition;
-import java.text.ParseException;
-
-// Branch-dependent imports
-import java.time.DateTimeException;
-import java.time.Instant;
-import java.time.LocalDate;
-import java.time.OffsetDateTime;
-import java.time.ZoneId;
-import java.time.ZoneOffset;
-import java.time.temporal.Temporal;
-import java.time.temporal.ChronoField;
-import java.time.temporal.TemporalAccessor;
-import java.time.format.DateTimeFormatter;
-import java.time.format.DateTimeFormatterBuilder;
-import java.time.format.DateTimeParseException;
+import java.text.SimpleDateFormat;
 
 
 /**
@@ -68,12 +51,12 @@
  * @version 0.8
  * @module
  */
-public final class StandardDateFormat extends DateFormat {
+public final class StandardDateFormat extends SimpleDateFormat {
     /**
      * For cross-version compatibility.
      * This number must be different between the JDK8 branch and pre-JDK8 branches.
      */
-    private static final long serialVersionUID = 2764313272939921664L;
+    private static final long serialVersionUID = 1552761359761440473L;
 
     /**
      * The {@value} timezone ID.
@@ -81,20 +64,32 @@
     public static final String UTC = "UTC";
 
     /**
-     * The thread-safe instance to use for reading and formatting dates.
-     * Only the year is mandatory, all other fields are optional.
-     */
-    public static final DateTimeFormatter FORMAT =
-            new DateTimeFormatterBuilder()     .appendValue(ChronoField.YEAR,             4)    // Proleptic year (use negative number if needed).
-            .optionalStart().appendLiteral('-').appendValue(ChronoField.MONTH_OF_YEAR,    2)
-            .optionalStart().appendLiteral('-').appendValue(ChronoField.DAY_OF_MONTH,     2)
-            .optionalStart().appendLiteral('T').appendValue(ChronoField.HOUR_OF_DAY,      2)
-            .optionalStart().appendLiteral(':').appendValue(ChronoField.MINUTE_OF_HOUR,   2)
-            .optionalStart().appendLiteral(':').appendValue(ChronoField.SECOND_OF_MINUTE, 2)
-                            .parseLenient() .appendFraction(ChronoField.MILLI_OF_SECOND, 3, 3, true)
-            .optionalEnd().optionalEnd().optionalEnd()    // Move back to the optional block of HOUR_OF_DAY.
-            .optionalStart().appendOffsetId()
-            .toFormatter(Locale.ROOT);
+     * Short version of {@link #PATTERN}, to be used when formatting temporal extents
+     * if the duration is greater than some threshold (typically one day). This pattern must
+     * be a prefix of {@link #PATTERN}, since we will use that condition for deciding
+     * if this pattern is really shorter (the user could have created his own date format
+     * with a different pattern).
+     */
+    public static final String SHORT_PATTERN = "yyyy-MM-dd";
+
+    /**
+     * The pattern of time. We use 3 fraction digits for the seconds because {@code SimpleDateFormat} parses the
+     * milliseconds as an integer instead than as fraction digits. For example with 1 fraction digits, "00:00:01.4"
+     * is parsed as 1.004 seconds instead of 1.4. While surprising, this is conform to the {@code SimpleDateFormat}
+     * specification. Note that this is different than {@link java.time.LocalDateTime} which parse those numbers as
+     * fraction digits.
+     */
+    public static final String TIME_PATTERN = "HH:mm:ss.SSSX";
+
+    /**
+     * Number of fraction digits in {@link #TIME_PATTERN}.
+     */
+    private static final int NUM_FRACTION_DIGITS = 3;
+
+    /**
+     * The pattern of dates.
+     */
+    public static final String PATTERN = SHORT_PATTERN + "'T'" + TIME_PATTERN;
 
     /**
      * The length of a day in number of milliseconds.
@@ -102,74 +97,15 @@
     public static final int MILLISECONDS_PER_DAY = 24*60*60*1000;
 
     /**
-     * Converts the given legacy {@code Date} object into a {@code java.time} implementation in given timezone.
-     * The method performs the following choice:
-     *
-     * <ul>
-     *   <li>If the given date has zero values in hours, minutes, seconds and milliseconds fields in UTC timezone,
-     *       then the returned implementation will be a {@link LocalDate}, dropping the timezone information (i.e.
-     *       the date is considered approximative). Note that this is consistent with ISO 19162 requirement that
-     *       dates are always in UTC, even if Apache SIS allows some flexibility.</li>
-     *   <li>Otherwise if the timezone is not {@code null} and not UTC, then this method returns an {@link OffsetDateTime}.</li>
-     *   <li>Otherwise this method returns an {@link Instant}.</li>
-     * </ul>
-     *
-     * @param  date the date to convert, or {@code null}.
-     * @param  zone the timezone of the temporal object to obtain, or {@code null} for UTC.
-     * @return the temporal object for the given date, or {@code null} if the given argument was null.
-     */
-    public static Temporal toHeuristicTemporal(final Date date, final ZoneId zone) {
-        if (date == null) {
-            return null;
-        }
-        final long time = date.getTime();
-        if ((time % MILLISECONDS_PER_DAY) == 0) {
-            return LocalDate.ofEpochDay(time / MILLISECONDS_PER_DAY);
-        }
-        final Instant instant = Instant.ofEpochMilli(time);
-        if (zone != null && !zone.equals(ZoneOffset.UTC)) {
-            return OffsetDateTime.ofInstant(instant, zone);
-        }
-        return instant;
-    }
-
-    /**
-     * Converts the given temporal object into a date.
-     * The given temporal object is typically the value parsed by {@link #FORMAT}.
-     *
-     * @param  temporal  the temporal object to convert, or {@code null}.
-     * @return the legacy date for the given temporal object, or {@code null} if the argument was null.
-     * @throws DateTimeException if a value for the field cannot be obtained.
-     * @throws ArithmeticException if the number of milliseconds is too large.
-     */
-    public static Date toDate(final TemporalAccessor temporal) {
-        if (temporal == null) {
-            return null;
-        }
-        final long millis;
-        if (temporal instanceof Instant) {
-            millis = ((Instant) temporal).toEpochMilli();
-        } else if (temporal.isSupported(ChronoField.INSTANT_SECONDS)) {
-            millis = Math.addExact(Math.multiplyExact(temporal.getLong(ChronoField.INSTANT_SECONDS), 1000),
-                            temporal.get(ChronoField.NANO_OF_SECOND) / 1000000);
-        } else {
-            // Note that the timezone may be unknown here. We assume UTC.
-            millis = Math.multiplyExact(temporal.getLong(ChronoField.EPOCH_DAY), MILLISECONDS_PER_DAY);
-        }
-        return new Date(millis);
-    }
-
-    /**
-     * The {@code java.time} parser and formatter. This is usually the {@link #FORMAT} instance
-     * unless a different locale or timezone has been specified.
-     */
-    private DateTimeFormatter format;
+     * {@code true} if the user has invoked {@link #applyPattern(String)} or {@link #applyLocalizedPattern(String)}.
+     */
+    private boolean isUserSpecifiedPattern;
 
     /**
      * Creates a new format for a default locale in the UTC timezone.
      */
     public StandardDateFormat() {
-        format = FORMAT;
+        this(Locale.CANADA);        // Canada locale symbols are close to the ISO ones.
     }
 
     /**
@@ -178,7 +114,7 @@
      * @param locale  the locale of the format to create.
      */
     public StandardDateFormat(final Locale locale) {
-        format = FORMAT.withLocale(locale);             // Same instance as FORMAT if the locales are equal.
+        this(locale, TimeZone.getTimeZone(UTC));
     }
 
     /**
@@ -188,82 +124,30 @@
      * @param zone    the timezone.
      */
     public StandardDateFormat(final Locale locale, final TimeZone zone) {
-        this(locale);
-        if (!UTC.equals(zone.getID())) {
-            setTimeZone(zone);
-        }
-    }
-
-    /**
-     * Returns the calendar, creating it when first needed. This {@code StandardDateFormat} class does not use the
-     * calendar, but we nevertheless create it if requested in order to comply with {@code DateFormat} contract.
-     *
-     * @return a calendar, created when first needed.
+        super(PATTERN, locale);
+        super.setTimeZone(zone);
+    }
+
+    /**
+     * Sets a user-specified pattern.
+     *
+     * @param pattern the user-specified pattern.
      */
     @Override
-    public final Calendar getCalendar() {
-        if (calendar == null) {
-            calendar = Calendar.getInstance(getTimeZone(), format.getLocale());
-        }
-        return calendar;
-    }
-
-    /**
-     * Returns the number format, creating it when first needed. This {@code StandardDateFormat} class does not use the
-     * number format, but we nevertheless create it if requested in order to comply with {@code DateFormat} contract.
-     *
-     * @return a number format, created when first needed.
+    public void applyPattern(final String pattern) {
+        super.applyPattern(pattern);
+        isUserSpecifiedPattern = true;
+    }
+
+    /**
+     * Sets a user-specified pattern.
+     *
+     * @param pattern the user-specified pattern.
      */
     @Override
-    public final NumberFormat getNumberFormat() {
-        if (numberFormat == null) {
-            numberFormat = NumberFormat.getInstance(format.getLocale());
-        }
-        return numberFormat;
-    }
-
-    /**
-     * Returns the timezone used for formatting instants.
-     *
-     * @return the timezone.
-     */
-    @Override
-    public final TimeZone getTimeZone() {
-        final ZoneId zone = format.getZone();
-        return TimeZone.getTimeZone(zone != null ? zone : ZoneOffset.UTC);
-    }
-
-    /**
-     * Sets the timezone.
-     *
-     * @param zone the new timezone.
-     */
-    @Override
-    public final void setTimeZone(final TimeZone zone) {
-        format = format.withZone(zone.toZoneId());
-        if (calendar != null) {
-            super.setTimeZone(zone);
-        }
-    }
-
-    /**
-     * Overridden for compliance with {@code DateFormat} contract, but has no incidence on this format.
-     *
-     * @param lenient value forwarded to {@link Calendar#setLenient(boolean)}.
-     */
-    @Override
-    public final void setLenient(boolean lenient) {
-        getCalendar().setLenient(lenient);
-    }
-
-    /**
-     * Overridden for compliance with {@code DateFormat} contract, but has no incidence on this format.
-     *
-     * @return value fetched {@link Calendar#getLenient()}.
-     */
-    @Override
-    public final boolean isLenient() {
-        return getCalendar().isLenient();
+    public void applyLocalizedPattern(final String pattern) {
+        super.applyLocalizedPattern(pattern);
+        isUserSpecifiedPattern = true;
     }
 
     /**
@@ -277,8 +161,15 @@
      */
     @Override
     public StringBuffer format(final Date date, final StringBuffer toAppendTo, final FieldPosition pos) {
-        format.formatTo(toHeuristicTemporal(date, null), toAppendTo);
-        return toAppendTo;
+        if (!isUserSpecifiedPattern && (date.getTime() % MILLISECONDS_PER_DAY) == 0 && UTC.equals(getTimeZone().getID())) {
+            try {
+                super.applyPattern(SHORT_PATTERN);
+                return super.format(date, toAppendTo, pos);
+            } finally {
+                super.applyPattern(PATTERN);
+            }
+        }
+        return super.format(date, toAppendTo, pos);
     }
 
     /**
@@ -290,16 +181,25 @@
      */
     @Override
     public Date parse(final String text, final ParsePosition position) {
-        try {
-            return toDate(format.parse(text, position));
-        } catch (DateTimeException | ArithmeticException e) {
-            position.setErrorIndex(getErrorIndex(e, position));
-            return null;
-        }
-    }
-
-    /**
-<<<<<<< HEAD
+        if (isUserSpecifiedPattern) {
+            return super.parse(text, position);
+        }
+        final Fix fix = Fix.apply(text, position.getIndex(), 0);
+        if (fix == null) {
+            try {
+                super.applyPattern(SHORT_PATTERN);
+                return super.parse(text, position);
+            } finally {
+                super.applyPattern(PATTERN);
+            }
+        }
+        final Date date = super.parse(fix.text, position);
+        position.setIndex     (fix.adjustIndex(position.getIndex()));
+        position.setErrorIndex(fix.adjustIndex(position.getErrorIndex()));
+        return date;
+    }
+
+    /**
      * Modifies if needed a given input string in order to make it compliant with JDK7 implementation of
      * {@code SimpleDateFormat}. That implementation expects the exact some number of fraction digits in
      * the second fields than specified by the {@code "ss.SSS"} part of the pattern. This method adds or
@@ -316,69 +216,120 @@
 
     /**
      * Implementation of {@link StandardDateFormat#fix(String)} method together with additional information.
-=======
-     * Parses the given text.
-     *
-     * @param  text  the text to parse.
-     * @return the date (never null).
-     * @throws ParseException if the parsing failed.
->>>>>>> bf2041db
-     */
-    @Override
-    public Date parse(final String text) throws ParseException {
-        try {
-            return toDate(format.parse(text));
-        } catch (DateTimeException | ArithmeticException e) {
-            ParseException p = new ParseException(e.getLocalizedMessage(), getErrorIndex(e, null));
-            p.initCause(e);
-            throw p;
-        }
-    }
-
-    /**
-     * Tries to infer the index where the parsing error occurred.
-     */
-    private static int getErrorIndex(final RuntimeException e, final ParsePosition position) {
-        if (e instanceof DateTimeParseException) {
-            return ((DateTimeParseException) e).getErrorIndex();
-        } else if (position != null) {
-            return position.getIndex();
-        } else {
-            return 0;
-        }
-    }
-
-    /**
-     * Returns a hash code value for this format.
-     *
-     * @return a hash code value for this format.
-     */
-    @Override
-    public int hashCode() {
-        return 31 * format.hashCode();
-    }
-
-    /**
-     * Compares this format with the given object for equality.
-     *
-     * @param  obj the object to compare with this format.
-     * @return if the two objects format in the same way.
-     */
-    @Override
-    public boolean equals(final Object obj) {
-        return (obj instanceof StandardDateFormat) && format.equals(((StandardDateFormat) obj).format);
-    }
-
-    /**
-     * Returns a clone of this format.
-     *
-     * @return a clone of this format.
-     */
-    @Override
-    @SuppressWarnings("CloneDoesntCallSuperClone")
-    public Object clone() {
-        final StandardDateFormat clone = new StandardDateFormat();
-        clone.format = format;
-        return clone;
+     */
+    static final class Fix {
+        /**
+         * The modified input string, with second fraction digits added or removed.
+         */
+        public final String text;
+
+        /**
+         * Index of the first character added or removed, or {@code input.length()} if none.
+         */
+        private final int lower;
+
+        /**
+         * Number of characters added (positive number) or removed (negative number).
+         */
+        final int change;
+
+        /**
+         * Wraps information about an input string that has been made parsable.
+         */
+        private Fix(final String text, final int lower, final int change) {
+            this.text   = text;
+            this.lower  = lower;
+            this.change = change;
+        }
+
+        /**
+         * Performs various adjustments for making the given text compliant with the format expected by
+         * a {@link SimpleDateFormat} using the {@value #PATTERN} pattern.
+         *
+         * @param  text       the text to adapt.
+         * @param  s          index in {@code text} where to start the parsing.
+         * @param  timeField  0 if parsing starts on days, 1 if starting on hours field,
+         *                    2 if starting on minutes field or 3 if starting on seconds field.
+         * @return information about the input string made parsable,
+         *         or {@code null} if the given text does not contain a time field.
+         */
+        static Fix apply(final String text, int s, int timeField) {
+            final int length = text.length();
+search:     while (s < length) {
+                char c = text.charAt(s);
+                if (c < '0' || c > '9') {
+                    switch (c) {
+                        default: {
+                            break search;
+                        }
+                        case '-': {
+                            if (timeField != 0) break search;
+                            break;
+                        }
+                        case 'T': {
+                            if (timeField != 0) break search;
+                            timeField = 1;
+                            break;
+                        }
+                        case ':': {
+                            if (timeField == 0 || ++timeField > 3) break search;
+                            break;
+                        }
+                        case '.': {
+                            if (timeField != 3) break search;
+                            /*
+                             * If the user specified too few or too many fraction digits, add or truncate.
+                             * If the number of digits is already the expected ones (which should be rare),
+                             * nevertheless create a new Fix instance for notifying the parse method that
+                             * the text contains a time.
+                             */
+                            final int start = ++s;
+                            while (s < length && (c = text.charAt(s)) >= '0' && c <= '9') s++;
+                            final int change = NUM_FRACTION_DIGITS - (s - start);
+                            if (change == 0) {
+                                return new Fix(text, length, 0);                    // See above comment.
+                            }
+                            final StringBuilder buffer = new StringBuilder(text);
+                            if (change >= 0) {
+                                for (int i = change; --i >= 0;) {
+                                    buffer.insert(s, '0');
+                                }
+                            } else {
+                                final int upper = s;
+                                s = start + NUM_FRACTION_DIGITS;
+                                buffer.delete(s, upper);
+                            }
+                            return new Fix(buffer.toString(), s, change);
+                        }
+                    }
+                }
+                s++;
+            }
+            /*
+             * If the user did not specified any fraction digits, add them.
+             * (NUM_FRACTION_DIGITS + 1) shall be the length of the inserted string.
+             */
+            final String time;
+            switch (timeField) {
+                default: return null;
+                case 1:  time = ":00:00.000"; break;
+                case 2:  time =    ":00.000"; break;
+                case 3:  time =       ".000"; break;
+            }
+            return new Fix(new StringBuilder(text).insert(s, time).toString(), s, time.length());
+        }
+
+        /**
+         * Map an index in the modified string to the index in the original string.
+         *
+         * @param  index  the index in the modified string.
+         * @return the corresponding index in the original string.
+         */
+        int adjustIndex(int index) {
+            if (index >= lower) {
+                index = Math.max(lower, index - change);
+            }
+            return index;
+        }
     }
 }