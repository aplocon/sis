--- conflicted
+++ resolved
@@ -33,26 +33,6 @@
  */
 public final class DefaultFactories extends SystemListener {
     /**
-<<<<<<< HEAD
-     * A name factory which is guaranteed to be an instance of SIS {@link DefaultNameFactory}.
-     * We use this factory when we need to ensure that the created names are instances of the
-     * SIS {@link org.apache.sis.util.iso.AbstractName} implementation.
-     *
-     * <p>Note that this need to be the exact SIS class, not a user-provided subclass,
-     * otherwise we could not guarantee the above-cited requirement.</p>
-     */
-    public static final DefaultNameFactory SIS_NAMES = new DefaultNameFactory();
-
-    /**
-     * The factory to use for creating names, not necessarily SIS instances.
-     * This is fixed to {@link #SIS_NAMES} for now, but will probably be fetched in a more
-     * dynamic way later.
-     */
-    public static final DefaultNameFactory NAMES = SIS_NAMES;
-
-    /**
-=======
->>>>>>> d9d51165
      * Cache of factories which are found by {@code META-INF/services}.
      */
     private static final Map<Class<?>, Object> FACTORIES = new IdentityHashMap<Class<?>, Object>(4);
