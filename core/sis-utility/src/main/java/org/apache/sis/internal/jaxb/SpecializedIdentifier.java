/*
 * Licensed to the Apache Software Foundation (ASF) under one or more
 * contributor license agreements.  See the NOTICE file distributed with
 * this work for additional information regarding copyright ownership.
 * The ASF licenses this file to You under the Apache License, Version 2.0
 * (the "License"); you may not use this file except in compliance with
 * the License.  You may obtain a copy of the License at
 *
 *     http://www.apache.org/licenses/LICENSE-2.0
 *
 * Unless required by applicable law or agreed to in writing, software
 * distributed under the License is distributed on an "AS IS" BASIS,
 * WITHOUT WARRANTIES OR CONDITIONS OF ANY KIND, either express or implied.
 * See the License for the specific language governing permissions and
 * limitations under the License.
 */
package org.apache.sis.internal.jaxb;

import java.net.URI;
import java.net.URISyntaxException;
import java.util.UUID;
import java.io.Serializable;
import java.util.logging.Level;
import org.opengis.metadata.Identifier;
import org.opengis.metadata.citation.Citation;
import org.apache.sis.xml.XLink;
import org.apache.sis.xml.IdentifierMap;
import org.apache.sis.xml.IdentifierSpace;
import org.apache.sis.xml.ValueConverter;
import org.apache.sis.util.Debug;
import org.apache.sis.util.resources.Messages;
import org.apache.sis.internal.util.Citations;

// Branch-dependent imports
import org.apache.sis.internal.jdk7.Objects;


/**
 * Wraps a {@link XLink}, {@link URI} or {@link UUID} as an identifier in the {@link IdentifierMap}.
 * The {@linkplain #authority} is typically an instance of {@link NonMarshalledAuthority}. The value
 * is an object of a type constrained by the authority.
 *
 * @param  <T> The value type, typically {@link XLink}, {@link UUID} or {@link String}.
 *
 * @author  Martin Desruisseaux (Geomatys)
 * @since   0.3
<<<<<<< HEAD
 * @version 0.3
=======
 * @version 0.7
>>>>>>> a2ad0363
 * @module
 */
public final class SpecializedIdentifier<T> implements Identifier, Cloneable, Serializable {
    /**
     * For cross-version compatibility.
     */
    private static final long serialVersionUID = -1699757455535495848L;

    /**
     * The authority, typically as a {@link NonMarshalledAuthority} instance.
     * Null value is not recommended, but this {@code SpecializedIdentifier}
     * is tolerant to such cases.
     *
     * @see #getAuthority()
     */
    private final IdentifierSpace<T> authority;

    /**
     * The identifier value. The identifier {@linkplain #getCode() code} will be the
     * {@linkplain Object#toString() string representation} of this value, if non-null.
     *
     * <p>This value is set at construction time, but may be modified later by
     * {@link IdentifierMapAdapter#putSpecialized(IdentifierSpace, Object)}.</p>
     *
     * @see #getValue()
     * @see #getCode()
     */
    T value;

    /**
     * Creates a new adapter for the given authority and identifier value.
     *
     * @param authority The identifier authority.
     * @param value The identifier value, or {@code null} if not yet defined.
     */
    public SpecializedIdentifier(final IdentifierSpace<T> authority, final T value) {
        this.authority = authority;
        this.value = value;
    }

    /**
     * Creates an identifier from a text value. This method creates an instance of
     * {@code SpecializedIdentifier} if the given authority is one of the "special"
     * authorities declared in the {@link IdentifierSpace} interface. Otherwise a
     * plain {@link IdentifierMapEntry} is created.
     *
     * @param authority The authority, typically as one of the {@link IdentifierSpace} constants.
     * @param code      The identifier code to parse.
     *
     * @see IdentifierMapAdapter#put(Citation, String)
     */
    static Identifier parse(final Citation authority, final String code) {
        if (authority instanceof NonMarshalledAuthority) {
            final int ordinal = ((NonMarshalledAuthority) authority).ordinal;
            switch (ordinal) {
                case NonMarshalledAuthority.ID: {
                    return new SpecializedIdentifier<String>(IdentifierSpace.ID, code);
                }
                case NonMarshalledAuthority.UUID: {
                    final Context context = Context.current();
                    final ValueConverter converter = Context.converter(context);
                    try {
                        return new SpecializedIdentifier<UUID>(IdentifierSpace.UUID, converter.toUUID(context, code));
                    } catch (IllegalArgumentException e) {
                        parseFailure(context, code, UUID.class, e);
                        break;
                    }
                }
                case NonMarshalledAuthority.HREF:
                case NonMarshalledAuthority.XLINK: {
                    final Context context = Context.current();
                    final ValueConverter converter = Context.converter(context);
                    final URI href;
                    try {
                        href = converter.toURI(context, code);
                    } catch (URISyntaxException e) {
                        parseFailure(context, code, URI.class, e);
                        break;
                    }
                    if (ordinal == NonMarshalledAuthority.HREF) {
                        return new SpecializedIdentifier<URI>(IdentifierSpace.HREF, href);
                    }
                    final XLink xlink = new XLink();
                    xlink.setHRef(href);
                    return new SpecializedIdentifier<XLink>(IdentifierSpace.XLINK, xlink);
                }
            }
        }
        return new IdentifierMapEntry(authority, code);
    }

    /**
     * Invoked by {@link #parse(Citation,String)} when a string can not be parsed.
     * This is considered a non-fatal error, because the parse method can fallback
     * on the generic {@link IdentifierMapEntry} in such cases.
     *
     * <p>This method assumes that {@link IdentifierMap#put(Object, Object)} is
     * the public API by which this method has been invoked.</p>
     *
     * @param context The marshalling context, or {@code null} if none.
     * @param value   The value that we failed to parse.
     * @param type    The target type of the parsing process.
     * @param cause   The exception that occurred during the parsing process.
     */
    static void parseFailure(final Context context, final String value, final Class<?> type, final Exception cause) {
        Context.warningOccured(context, Level.WARNING, IdentifierMap.class, "put", cause,
                Messages.class, Messages.Keys.UnparsableValueStoredAsText_2, type, value);
    }

    /**
     * Returns the authority specified at construction time.
     *
     * @return The identifier authority.
     */
    @Override
    public Citation getAuthority() {
        return authority;
    }

    /**
     * Returns the identifier value. This is the {@linkplain #getCode() code} expressed as
     * an object more specialized than {@link String}.
     *
     * @return The identifier value, or {@code null} if none.
     */
    public T getValue() {
        return value;
    }

    /**
     * Returns a string representation of the {@linkplain #getValue() identifier value},
     * or {@code null} if none.
     *
     * @return The identifier value.
     */
    @Override
    public String getCode() {
        final T value = this.value;
        return (value != null) ? value.toString() : null;
    }

    /**
     * Returns a hash code value for this identifier.
     */
    @Override
    public int hashCode() {
        return Objects.hashCode(value) + 31 * Objects.hashCode(authority);
    }

    /**
     * Compares this identifier with the given object for equality.
     *
     * @param other The object to compare with this identifier for equality.
     */
    @Override
    public boolean equals(final Object other) {
        if (other instanceof SpecializedIdentifier<?>) {
            final SpecializedIdentifier<?> that = (SpecializedIdentifier<?>) other;
            return Objects.equals(authority, that.authority) &&
                   Objects.equals(value, that.value);
        }
        return false;
    }

    /**
     * Returns a clone of this identifier.
     *
     * @return A shallow clone of this identifier.
     */
    @Override
    public Object clone() {
        try {
            return super.clone();
        } catch (CloneNotSupportedException e) {
            throw new AssertionError(e);    // Should never happen, since we are cloneable.
        }
    }

    /**
     * Returns a string representation of this identifier.
     * Example: {@code Identifier[gco:uuid=“42924124-032a-4dfe-b06e-113e3cb81cf0”]}.
     *
     * @see IdentifierMapAdapter#toString()
     */
    @Debug
    @Override
    public String toString() {
        final StringBuilder buffer = new StringBuilder(60).append("Identifier[");
        format(buffer, authority, getCode());
        return buffer.append(']').toString();
    }

    /**
     * Formats the given (authority, code) par value in the given buffer.
     */
    static void format(final StringBuilder buffer, final Citation authority, final String code) {
        buffer.append(Citations.getIdentifier(authority, false)).append('=');
        final boolean quote = (code != null) && (code.indexOf('[') < 0);
        if (quote) buffer.append('“');
        buffer.append(code);
        if (quote) buffer.append('”');
    }
}<|MERGE_RESOLUTION|>--- conflicted
+++ resolved
@@ -44,11 +44,7 @@
  *
  * @author  Martin Desruisseaux (Geomatys)
  * @since   0.3
-<<<<<<< HEAD
- * @version 0.3
-=======
  * @version 0.7
->>>>>>> a2ad0363
  * @module
  */
 public final class SpecializedIdentifier<T> implements Identifier, Cloneable, Serializable {
