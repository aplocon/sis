/*
 * Licensed to the Apache Software Foundation (ASF) under one or more
 * contributor license agreements.  See the NOTICE file distributed with
 * this work for additional information regarding copyright ownership.
 * The ASF licenses this file to You under the Apache License, Version 2.0
 * (the "License"); you may not use this file except in compliance with
 * the License.  You may obtain a copy of the License at
 *
 *     http://www.apache.org/licenses/LICENSE-2.0
 *
 * Unless required by applicable law or agreed to in writing, software
 * distributed under the License is distributed on an "AS IS" BASIS,
 * WITHOUT WARRANTIES OR CONDITIONS OF ANY KIND, either express or implied.
 * See the License for the specific language governing permissions and
 * limitations under the License.
 */
package org.apache.sis.internal.jaxb;

import java.net.URI;
import java.net.URISyntaxException;
import java.util.UUID;
import java.io.Serializable;
import java.util.logging.Level;
import org.opengis.metadata.Identifier;
import org.opengis.metadata.citation.Citation;
import org.apache.sis.xml.XLink;
import org.apache.sis.xml.IdentifierMap;
import org.apache.sis.xml.IdentifierSpace;
import org.apache.sis.xml.ValueConverter;
import org.apache.sis.util.Debug;
import org.apache.sis.util.resources.Messages;
import org.apache.sis.internal.util.Citations;

// Branch-dependent imports
import org.apache.sis.internal.jdk7.Objects;


/**
 * Wraps a {@link XLink}, {@link URI} or {@link UUID} as an identifier in the {@link IdentifierMap}.
 * The {@linkplain #authority} is typically an instance of {@link NonMarshalledAuthority}. The value
 * is an object of a type constrained by the authority.
 *
 * @param  <T> The value type, typically {@link XLink}, {@link UUID} or {@link String}.
 *
 * @author  Martin Desruisseaux (Geomatys)
 * @since   0.3
 * @version 0.3
 * @module
 */
public final class SpecializedIdentifier<T> implements Identifier, Serializable {
    /**
     * For cross-version compatibility.
     */
    private static final long serialVersionUID = -1699757455535495848L;

    /**
     * The authority, typically as a {@link NonMarshalledAuthority} instance.
     * Null value is not recommended, but this {@code SpecializedIdentifier}
     * is tolerant to such cases.
     *
     * @see #getAuthority()
     */
    private final IdentifierSpace<T> authority;

    /**
     * The identifier value. The identifier {@linkplain #getCode() code} will be the
     * {@linkplain Object#toString() string representation} of this value, if non-null.
     *
     * <p>This value is set at construction time, but may be modified later by
     * {@link IdentifierMapAdapter#putSpecialized(IdentifierSpace, Object)}.</p>
     *
     * @see #getValue()
     * @see #getCode()
     */
    T value;

    /**
     * Creates a new adapter for the given authority and identifier value.
     *
     * @param authority The identifier authority.
     * @param value The identifier value, or {@code null} if not yet defined.
     */
    public SpecializedIdentifier(final IdentifierSpace<T> authority, final T value) {
        this.authority = authority;
        this.value = value;
    }

    /**
     * Creates an identifier from a text value. This method creates an instance of
     * {@code SpecializedIdentifier} if the given authority is one of the "special"
     * authorities declared in the {@link IdentifierSpace} interface. Otherwise a
     * plain {@link IdentifierMapEntry} is created.
     *
     * @param authority The authority, typically as one of the {@link IdentifierSpace} constants.
     * @param code      The identifier code to parse.
     *
     * @see IdentifierMapAdapter#put(Citation, String)
     */
    static Identifier parse(final Citation authority, final String code) {
        if (authority instanceof NonMarshalledAuthority) {
            final int ordinal = ((NonMarshalledAuthority) authority).ordinal;
            switch (ordinal) {
                case NonMarshalledAuthority.ID: {
                    return new SpecializedIdentifier<String>(IdentifierSpace.ID, code);
                }
                case NonMarshalledAuthority.UUID: {
                    final Context context = Context.current();
                    final ValueConverter converter = Context.converter(context);
                    try {
                        return new SpecializedIdentifier<UUID>(IdentifierSpace.UUID, converter.toUUID(context, code));
                    } catch (IllegalArgumentException e) {
                        parseFailure(context, code, UUID.class, e);
                        break;
                    }
                }
                case NonMarshalledAuthority.HREF:
                case NonMarshalledAuthority.XLINK: {
                    final Context context = Context.current();
                    final ValueConverter converter = Context.converter(context);
                    final URI href;
                    try {
                        href = converter.toURI(context, code);
                    } catch (URISyntaxException e) {
                        parseFailure(context, code, URI.class, e);
                        break;
                    }
                    if (ordinal == NonMarshalledAuthority.HREF) {
                        return new SpecializedIdentifier<URI>(IdentifierSpace.HREF, href);
                    }
                    final XLink xlink = new XLink();
                    xlink.setHRef(href);
                    return new SpecializedIdentifier<XLink>(IdentifierSpace.XLINK, xlink);
                }
            }
        }
        return new IdentifierMapEntry(authority, code);
    }

    /**
     * Invoked by {@link #parse(Citation,String)} when a string can not be parsed.
     * This is considered a non-fatal error, because the parse method can fallback
     * on the generic {@link IdentifierMapEntry} in such cases.
     *
     * <p>This method assumes that {@link IdentifierMap#put(Object, Object)} is
     * the public API by which this method has been invoked.</p>
     *
     * @param context The marshalling context, or {@code null} if none.
     * @param value   The value that we failed to parse.
     * @param type    The target type of the parsing process.
     * @param cause   The exception that occurred during the parsing process.
     */
    static void parseFailure(final Context context, final String value, final Class<?> type, final Exception cause) {
        Context.warningOccured(context, Context.LOGGER, Level.WARNING, IdentifierMap.class, "put", cause,
                Messages.class, Messages.Keys.UnparsableValueStoredAsText_2, type, value);
    }

    /**
     * Returns the authority specified at construction time.
     *
     * @return The identifier authority.
     */
    @Override
    public Citation getAuthority() {
        return authority;
    }

    /**
     * Returns the identifier value. This is the {@linkplain #getCode() code} expressed as
     * an object more specialized than {@link String}.
     *
     * @return The identifier value, or {@code null} if none.
     */
    public T getValue() {
        return value;
    }

    /**
     * Returns a string representation of the {@linkplain #getValue() identifier value},
     * or {@code null} if none.
     *
     * @return The identifier value.
     */
    @Override
    public String getCode() {
        final T value = this.value;
        return (value != null) ? value.toString() : null;
    }

    /**
<<<<<<< HEAD
=======
     * Infers a code space from the authority.
     *
     * @return The code space, or {@code null} if none.
     *
     * @since 0.5
     */
    @Override
    public String getCodeSpace() {
        return Citations.getUnicodeIdentifier(authority);
    }

    /**
     * Returns {@code null} since this class does not hold version information.
     *
     * @return {@code null}.
     *
     * @since 0.5
     */
    @Override
    public String getVersion() {
        return null;
    }

    /**
     * Returns {@code null} since this class does not hold natural language description.
     *
     * @return {@code null}.
     *
     * @since 0.5
     */
    @Override
    public InternationalString getDescription() {
        return null;
    }

    /**
>>>>>>> 39efcd6d
     * Returns a hash code value for this identifier.
     */
    @Override
    public int hashCode() {
        return Objects.hashCode(value) + 31 * Objects.hashCode(authority);
    }

    /**
     * Compares this identifier with the given object for equality.
     *
     * @param other The object to compare with this identifier for equality.
     */
    @Override
    public boolean equals(final Object other) {
        if (other instanceof SpecializedIdentifier<?>) {
            final SpecializedIdentifier<?> that = (SpecializedIdentifier<?>) other;
            return Objects.equals(authority, that.authority) &&
                   Objects.equals(value, that.value);
        }
        return false;
    }

    /**
     * Returns a string representation of this identifier.
     * Example: {@code Identifier[gco:uuid=“42924124-032a-4dfe-b06e-113e3cb81cf0”]}.
     *
     * @see IdentifierMapAdapter#toString()
     */
    @Debug
    @Override
    public String toString() {
        final StringBuilder buffer = new StringBuilder(60).append("Identifier[");
        format(buffer, authority, getCode());
        return buffer.append(']').toString();
    }

    /**
     * Formats the given (authority, code) par value in the given buffer.
     */
    static void format(final StringBuilder buffer, final Citation authority, final String code) {
        buffer.append(Citations.getIdentifier(authority, false)).append('=');
        final boolean quote = (code != null) && (code.indexOf('[') < 0);
        if (quote) buffer.append('“');
        buffer.append(code);
        if (quote) buffer.append('”');
    }
}<|MERGE_RESOLUTION|>--- conflicted
+++ resolved
@@ -187,45 +187,6 @@
     }
 
     /**
-<<<<<<< HEAD
-=======
-     * Infers a code space from the authority.
-     *
-     * @return The code space, or {@code null} if none.
-     *
-     * @since 0.5
-     */
-    @Override
-    public String getCodeSpace() {
-        return Citations.getUnicodeIdentifier(authority);
-    }
-
-    /**
-     * Returns {@code null} since this class does not hold version information.
-     *
-     * @return {@code null}.
-     *
-     * @since 0.5
-     */
-    @Override
-    public String getVersion() {
-        return null;
-    }
-
-    /**
-     * Returns {@code null} since this class does not hold natural language description.
-     *
-     * @return {@code null}.
-     *
-     * @since 0.5
-     */
-    @Override
-    public InternationalString getDescription() {
-        return null;
-    }
-
-    /**
->>>>>>> 39efcd6d
      * Returns a hash code value for this identifier.
      */
     @Override
