/*
 * Licensed to the Apache Software Foundation (ASF) under one or more
 * contributor license agreements.  See the NOTICE file distributed with
 * this work for additional information regarding copyright ownership.
 * The ASF licenses this file to You under the Apache License, Version 2.0
 * (the "License"); you may not use this file except in compliance with
 * the License.  You may obtain a copy of the License at
 *
 *     http://www.apache.org/licenses/LICENSE-2.0
 *
 * Unless required by applicable law or agreed to in writing, software
 * distributed under the License is distributed on an "AS IS" BASIS,
 * WITHOUT WARRANTIES OR CONDITIONS OF ANY KIND, either express or implied.
 * See the License for the specific language governing permissions and
 * limitations under the License.
 */
package org.apache.sis.internal.jaxb;

import java.util.Iterator;
import java.util.List;
import java.util.ArrayList;
import java.util.Map;
import java.util.IdentityHashMap;
import java.util.Collection;
import java.util.Collections;
import org.opengis.metadata.Identifier;
import org.opengis.metadata.citation.Citation;
import org.apache.sis.internal.simple.CitationConstant;
import org.apache.sis.internal.util.CollectionsExt;
import org.apache.sis.internal.util.UnmodifiableArrayList;
import org.apache.sis.util.collection.Containers;
import org.apache.sis.xml.IdentifierSpace;


/**
 * The {@linkplain Identifier#getAuthority() authority of identifiers} that are not expected to be
 * marshalled in a {@code MD_Identifier} XML element. Those identifiers are also excluded from the
 * tree formatted by {@link org.apache.sis.metadata.AbstractMetadata#asTreeTable()}.
 *
 * <p>There is two kinds of non-marshalled identifiers:</p>
 *
 * <ul>
 *   <li>The XML attributes declared by ISO 19139 specification in the {@code gco:PropertyType}
 *       element: {@code gml:id}, {@code gco:uuid} and {@code xlink:href}. Those attributes are
 *       not part of the ISO 19115 specification. Those authorities are declared in the
 *       {@link IdentifierSpace} interfaces.</li>
 *
 *   <li>ISO 19115 attributes that we choose, for the SIS implementation, to merge with
 *       other identifiers: ISBN and ISSN codes. Those attributes are declared in the
 *       {@link org.apache.sis.metadata.iso.citation.Citations} class.</li>
 * </ul>
 *
 * In the current SIS library, there is different places where identifiers are filtered on the
 * basis of this class, as below:
 *
 * {@preformat java
 *     if (identifier.getAuthority() instanceof NonMarshalledAuthority<?>) {
 *         // Omit that identifier.
 *     }
 * }
 *
 * @param <T> The type of object used as identifier values.
 *
 * @author  Martin Desruisseaux (Geomatys)
 * @since   0.3
 * @version 0.7
 * @module
 *
 * @see IdentifierSpace
 */
public final class NonMarshalledAuthority<T> extends CitationConstant.Authority<T> {
    /**
     * For cross-version compatibility.
     */
    private static final long serialVersionUID = 6299502270649111201L;

    /**
     * Ordinal values for switch statements. The constant defined here shall
     * mirror the constants defined in the {@link IdentifierSpace} interface
     * and {@link org.apache.sis.metadata.iso.citation.DefaultCitation} class.
     */
    @SuppressWarnings("FieldNameHidesFieldInSuperclass")
    public static final byte ID=0, UUID=1, HREF=2, XLINK=3, ISSN=4, ISBN=5;
    // If more codes are added, please update readResolve() below.

    /**
     * Ordinal values for switch statements, as one of the {@link #ID}, {@link #UUID},
     * <i>etc.</i> constants.
     *
     * <p>This value is not serialized because its value may not be consistent between different
     * versions of the SIS library (the attribute name is more reliable). This instance should
     * be replaced by one of the exiting constants at deserialization time anyway.</p>
     */
    final transient byte ordinal;

    /**
     * Creates a new citation for the given XML attribute name.
     *
     * @param attribute The XML attribute name, to be returned by {@link #getName()}.
     * @param ordinal   Ordinal value for switch statement, as one of the {@link #ID},
     *                  {@link #UUID}, <i>etc.</i> constants.
     */
    public NonMarshalledAuthority(final String attribute, final byte ordinal) {
        super(attribute);
        this.ordinal = ordinal;
    }

    /**
     * Returns the first marshallable identifier from the given collection. This method omits
     * "special" identifiers (ISO 19139 attributes, ISBN codes...), which are recognized by
     * the implementation class of their authority.
     *
     * <p>This method is used for implementation of {@code getIdentifier()} methods (singular form)
     * in public metadata objects.</p>
     *
     * @param  <T> The type of object used as identifier values.
     * @param  identifiers The collection from which to get identifiers, or {@code null}.
     * @return The first identifier, or {@code null} if none.
     */
    public static <T extends Identifier> T getMarshallable(final Collection<? extends T> identifiers) {
        if (identifiers != null) {
            for (final T id : identifiers) {
                if (id != null && !(id.getAuthority() instanceof NonMarshalledAuthority<?>)) {
                    return id;
                }
            }
        }
        return null;
    }

    /**
     * Sets the given identifier in the given collection. This method removes all identifiers
     * that are not ISO 19139 identifiers before to adds the given one in the collection. This
     * method is used when the given collection is expected to contains only one ISO 19115
     * identifier.
     *
     * <p>This method is used for implementation of {@code setIdentifier(Identifier)} methods
     * in public metadata objects.</p>
     *
     * @param <T>         The type of object used as identifier values.
     * @param identifiers The collection in which to add the identifier.
     * @param newValue    The identifier to add, or {@code null}.
     *
     * @see #setMarshallables(Collection, Collection)
     */
    public static <T extends Identifier> void setMarshallable(final Collection<T> identifiers, final T newValue) {
        final Iterator<T> it = identifiers.iterator();
        while (it.hasNext()) {
            final T old = it.next();
            if (old != null && old.getAuthority() instanceof NonMarshalledAuthority<?>) {
                continue; // Don't touch this identifier.
            }
            it.remove();
        }
        if (newValue != null) {
            identifiers.add(newValue);
        }
    }

    /**
     * If marshalling, filters the given collection of identifiers in order to omit any identifiers
     * for which the authority is an instance of {@code NonMarshalledAuthority}. This should exclude
     * all {@link org.apache.sis.xml.IdentifierSpace} constants.
     *
     * <p>This method is used for implementation of {@code getIdentifiers()} methods (plural form)
     * in public metadata objects. Note that those methods override
     * {@link org.apache.sis.xml.IdentifiedObject#getIdentifiers()}, which is expected to return
     * all identifiers in normal (non-marshalling) usage.</p>
     *
     * @param  identifiers The identifiers to filter, or {@code null}.
     * @return The identifiers to marshal, or {@code null} if none.
     */
    public static Collection<Identifier> filterOnMarshalling(Collection<Identifier> identifiers) {
        if (identifiers != null && Context.isFlagSet(Context.current(), Context.MARSHALLING)) {
            int count = identifiers.size();
            if (count != 0) {
                final Identifier[] copy = identifiers.toArray(new Identifier[count]);
                for (int i=count; --i>=0;) {
                    final Identifier id = copy[i];
                    if (id == null || (id.getAuthority() instanceof NonMarshalledAuthority)) {
                        System.arraycopy(copy, i+1, copy, i, --count - i);
                    }
                }
                identifiers = (count != 0) ? UnmodifiableArrayList.wrap(copy, 0, count) : null;
            }
        }
        return identifiers;
    }

    /**
     * Returns a collection containing all marshallable values of {@code newValues}, together with unmarshallable
     * values of {@code identifiers}. This method is invoked for preserving the identifiers that are conceptually
     * stored in distinct fields (XML identifier, UUID, ISBN, ISSN) when setting the collection of all identifiers
     * in a metadata object.
     *
     * <p>This method is used for implementation of {@code setIdentifiers(Collection)} methods
     * in public metadata objects.</p>
     *
     * @param  identifiers The metadata internal identifiers collection, or {@code null} if none.
     * @param  newValues   The identifiers to add, or {@code null}.
     * @return The collection to set (may be {@code newValues}.
     *
     * @see #setMarshallable(Collection, Identifier)
     */
<<<<<<< HEAD
    public static <T extends Identifier> Collection<T> filteredCopy(final Collection<T> identifiers) {
        Collection<T> filtered = null;
        if (identifiers != null) {
            int remaining = identifiers.size();
            for (final T candidate : identifiers) {
                if (candidate != null && candidate.getAuthority() instanceof NonMarshalledAuthority<?>) {
                    if (filtered == null) {
                        filtered = new ArrayList<T>(remaining);
                    }
                    filtered.add(candidate);
=======
    @SuppressWarnings("null")
    public static Collection<? extends Identifier> setMarshallables(
            final Collection<Identifier> identifiers, final Collection<? extends Identifier> newValues)
    {
        int remaining;
        if (identifiers == null || (remaining = identifiers.size()) == 0) {
            return newValues;
        }
        /*
         * If there is any identifiers that need to be preserved (XML identifier, UUID, ISBN, etc.),
         * remember them. Otherwise there is nothing special to do and we can return the new values directly.
         */
        List<Identifier> toPreserve = null;
        for (final Identifier id : identifiers) {
            if (id != null && id.getAuthority() instanceof NonMarshalledAuthority<?>) {
                if (toPreserve == null) {
                    toPreserve = new ArrayList<>(remaining);
>>>>>>> 2fe4a5e6
                }
                toPreserve.add(id);
            }
            remaining--;
        }
        if (toPreserve == null) {
            return newValues;
        }
        /*
         * We find at least one identifier that may need to be preserved.
         * We need to create a combination of the two collections.
         */
        final Map<Citation,Identifier> authorities = new IdentityHashMap<>(4);
        final List<Identifier> merged = new ArrayList<>(newValues.size());
        for (final Identifier id : newValues) {
            merged.add(id);
            if (id != null) {
                final Citation authority = id.getAuthority();
                if (authority instanceof NonMarshalledAuthority<?>) {
                    authorities.put(authority, id);
                }
            }
        }
        for (final Identifier id : toPreserve) {
            if (!authorities.containsKey(id.getAuthority())) {
                merged.add(id);
            }
        }
        /*
         * Wraps in an unmodifiable list in case the caller is creating an unmodifiable metadata.
         */
        switch (merged.size()) {
            case 0:  return Collections.emptyList();
            case 1:  return Collections.singletonList(merged.get(0));
            default: return Containers.unmodifiableList(CollectionsExt.toArray(merged, Identifier.class));
        }
    }

    /**
     * Invoked at deserialization time in order to replace the deserialized instance
     * by the appropriate instance defined in the {@link IdentifierSpace} interface.
     *
     * @return The instance to use, as an unique instance if possible.
     */
    @Override
    protected Object readResolve() {
        final String name = getName();
        IdentifierSpace<?> candidate;
        int code = 0;
        do {
            switch (code++) {
                case ID:    candidate = IdentifierSpace.ID;    break;
                case UUID:  candidate = IdentifierSpace.UUID;  break;
                case HREF:  candidate = IdentifierSpace.HREF;  break;
                case XLINK: candidate = IdentifierSpace.XLINK; break;
                default: return super.readResolve();
            }
        } while (!((NonMarshalledAuthority<?>) candidate).getName().equals(name));
        return candidate;
    }
}<|MERGE_RESOLUTION|>--- conflicted
+++ resolved
@@ -202,18 +202,6 @@
      *
      * @see #setMarshallable(Collection, Identifier)
      */
-<<<<<<< HEAD
-    public static <T extends Identifier> Collection<T> filteredCopy(final Collection<T> identifiers) {
-        Collection<T> filtered = null;
-        if (identifiers != null) {
-            int remaining = identifiers.size();
-            for (final T candidate : identifiers) {
-                if (candidate != null && candidate.getAuthority() instanceof NonMarshalledAuthority<?>) {
-                    if (filtered == null) {
-                        filtered = new ArrayList<T>(remaining);
-                    }
-                    filtered.add(candidate);
-=======
     @SuppressWarnings("null")
     public static Collection<? extends Identifier> setMarshallables(
             final Collection<Identifier> identifiers, final Collection<? extends Identifier> newValues)
@@ -230,8 +218,7 @@
         for (final Identifier id : identifiers) {
             if (id != null && id.getAuthority() instanceof NonMarshalledAuthority<?>) {
                 if (toPreserve == null) {
-                    toPreserve = new ArrayList<>(remaining);
->>>>>>> 2fe4a5e6
+                    toPreserve = new ArrayList<Identifier>(remaining);
                 }
                 toPreserve.add(id);
             }
@@ -244,8 +231,8 @@
          * We find at least one identifier that may need to be preserved.
          * We need to create a combination of the two collections.
          */
-        final Map<Citation,Identifier> authorities = new IdentityHashMap<>(4);
-        final List<Identifier> merged = new ArrayList<>(newValues.size());
+        final Map<Citation,Identifier> authorities = new IdentityHashMap<Citation,Identifier>(4);
+        final List<Identifier> merged = new ArrayList<Identifier>(newValues.size());
         for (final Identifier id : newValues) {
             merged.add(id);
             if (id != null) {
