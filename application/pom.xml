<?xml version="1.0" encoding="UTF-8"?>

<!--
  Licensed to the Apache Software Foundation (ASF) under one
  or more contributor license agreements.  See the NOTICE file
  distributed with this work for additional information
  regarding copyright ownership.  The ASF licenses this file
  to you under the Apache License, Version 2.0 (the
  "License"); you may not use this file except in compliance
  with the License.  You may obtain a copy of the License at

    http://www.apache.org/licenses/LICENSE-2.0

  Unless required by applicable law or agreed to in writing,
  software distributed under the License is distributed on an
  "AS IS" BASIS, WITHOUT WARRANTIES OR CONDITIONS OF ANY
  KIND, either express or implied.  See the License for the
  specific language governing permissions and limitations
  under the License.
-->

<project xmlns              = "http://maven.apache.org/POM/4.0.0"
         xmlns:xsi          = "http://www.w3.org/2001/XMLSchema-instance"
         xsi:schemaLocation = "http://maven.apache.org/POM/4.0.0
                               http://maven.apache.org/xsd/maven-4.0.0.xsd">
  <modelVersion>4.0.0</modelVersion>

  <parent>
    <groupId>org.apache.sis</groupId>
    <artifactId>parent</artifactId>
<<<<<<< HEAD
    <version>0.6-jdk6-SNAPSHOT</version>
=======
    <version>0.7-jdk7-SNAPSHOT</version>
>>>>>>> 91de0f94
  </parent>


  <!-- ===========================================================
           Module Description
       =========================================================== -->
  <artifactId>application</artifactId>
  <packaging>pom</packaging>
  <name>Apache SIS applications</name>
  <description>
    Group of modules providing applications built on top of Apache SIS.
  </description>


  <!-- ===========================================================
           Developers and Contributors
       =========================================================== -->
  <developers>
    <developer>
      <name>Chris A. Mattmann</name>
      <id>mattmann</id>
      <email>mattmann@apache.org</email>
      <url>http://sunset.usc.edu/~mattmann/</url>
      <organization>NASA Jet Propulsion Laboratory</organization>
      <organizationUrl>http://www.jpl.nasa.gov</organizationUrl>
      <timezone>-8</timezone>
      <roles>
        <role>committer</role>
      </roles>
    </developer>
  </developers>


  <!-- ===========================================================
           Build configuration
       =========================================================== -->
  <build>
    <plugins>

      <!-- Collect JAR files in <root>/target/binaries directory. -->
      <plugin>
        <groupId>org.apache.sis.core</groupId>
        <artifactId>sis-build-helper</artifactId>
        <version>${sis.plugin.version}</version>
        <executions>
          <execution>
            <goals>
              <goal>collect-jars</goal>
            </goals>
          </execution>
        </executions>
      </plugin>
    </plugins>
  </build>


  <!-- ===========================================================
           Dependencies
       =========================================================== -->
  <dependencies>
    <dependency>
      <groupId>org.apache.sis.storage</groupId>
      <artifactId>sis-storage</artifactId>
      <version>${project.version}</version>
    </dependency>

    <!-- Test dependencies -->
    <dependency>
      <groupId>org.opengis</groupId>
      <artifactId>geoapi-conformance</artifactId>
    </dependency>
    <dependency>
      <groupId>org.apache.sis.core</groupId>
      <artifactId>sis-utility</artifactId>
      <version>${project.version}</version>
      <type>test-jar</type>
      <scope>test</scope>
    </dependency>
  </dependencies>


  <!-- ===========================================================
           Sub-modules included in the build in dependency order
       =========================================================== -->
  <modules>
    <module>sis-webapp</module>
    <module>sis-console</module>
  </modules>

</project><|MERGE_RESOLUTION|>--- conflicted
+++ resolved
@@ -28,11 +28,7 @@
   <parent>
     <groupId>org.apache.sis</groupId>
     <artifactId>parent</artifactId>
-<<<<<<< HEAD
-    <version>0.6-jdk6-SNAPSHOT</version>
-=======
-    <version>0.7-jdk7-SNAPSHOT</version>
->>>>>>> 91de0f94
+    <version>0.7-jdk6-SNAPSHOT</version>
   </parent>
 
 
