--- conflicted
+++ resolved
@@ -745,11 +745,7 @@
         <plugin>
           <groupId>org.eclipse.jetty</groupId>
           <artifactId>jetty-maven-plugin</artifactId>
-<<<<<<< HEAD
           <version>9.2.13.v20150730</version>           <!-- Versions 9.3.* require JDK 8 -->
-=======
-          <version>9.3.7.v20160115</version>
->>>>>>> aad27ac0
         </plugin>
       </plugins>
     </pluginManagement>
