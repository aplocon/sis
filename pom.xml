--- conflicted
+++ resolved
@@ -693,13 +693,6 @@
         <groupId>org.apache.maven.plugins</groupId>
         <artifactId>maven-checkstyle-plugin</artifactId>
         <version>2.17</version>
-        <dependencies>
-          <dependency>
-            <groupId>com.puppycrawl.tools</groupId>
-            <artifactId>checkstyle</artifactId>
-            <version>7.6.1</version>
-          </dependency>
-        </dependencies>
         <executions>
           <execution>
             <goals>
@@ -726,20 +719,20 @@
                       <property name="tokens" value="COMMA"/>
                     </module>
                     <module name="WhitespaceAfter">                 <!-- Checks that a token is followed by whitespace. -->
-                      <property name="tokens" value="TYPECAST, LITERAL_IF, LITERAL_ELSE, LITERAL_WHILE, LITERAL_DO, LITERAL_FOR, DO_WHILE"/>
+                      <property name="tokens" value="TYPECAST"/>
                     </module>
                     <module name="NoWhitespaceAfter">               <!-- No whitespace after "++" in ++x, etc. -->
                       <property name="tokens" value="INC, DEC, BNOT, LNOT"/>
                     </module>
                     <module name="NoWhitespaceBefore">              <!-- No whitespace before "++" in x++, etc. -->
-                      <property name="tokens" value="COMMA, POST_INC, POST_DEC, ELLIPSIS"/>
+                      <property name="tokens" value="COMMA, POST_INC, POST_DEC"/>
                     </module>
                     <module name="WhitespaceAround">
                       <property name="tokens" value="
                         MINUS_ASSIGN, STAR_ASSIGN, DIV_ASSIGN, MOD_ASSIGN, MOD,
                         SL, SL_ASSIGN, SR, SR_ASSIGN, BSR, BSR_ASSIGN,
                         BAND, BAND_ASSIGN, BOR, BOR_ASSIGN, BXOR, BXOR_ASSIGN,
-                        TYPE_EXTENSION_AND, LAND, LOR, QUESTION, LAMBDA,
+                        TYPE_EXTENSION_AND, LAND, LOR, QUESTION,
                         COLON, DO_WHILE, LITERAL_DO, LITERAL_WHILE, LITERAL_FOR,
                         LITERAL_ELSE, LITERAL_SWITCH,
                         LITERAL_TRY, LITERAL_CATCH, LITERAL_FINALLY,
@@ -748,8 +741,6 @@
                       <property name="allowEmptyMethods"      value="true"/>
                       <property name="allowEmptyTypes"        value="true"/>
                       <property name="allowEmptyLoops"        value="true"/>
-                      <property name="allowEmptyLambdas"      value="true"/>
-                      <property name="allowEmptyCatches"      value="true"/>
                     </module>
                     <!--
                       Code formatting on other aspects than whitespaces. When there is different ways to express
@@ -771,7 +762,6 @@
                     <module name="OuterTypeNumber"/>                <!-- Only one outer type per file. -->
                     <module name="OuterTypeFilename"/>              <!-- Outer type name and file name shall match. -->
                     <module name="InterfaceIsType"/>                <!-- Do not allow interface without methods. -->
-                    <module name="FinalClass"/>                     <!-- Class having only private constructors should be final. -->
                     <module name="PackageDeclaration"/>             <!-- All classes shall be in a package. -->
                     <module name="HideUtilityClassConstructor"/>    <!-- No public constructor in utility classes. -->
                     <module name="MissingOverride"/>                <!-- @Override annotation everywhere applicable. -->
@@ -781,7 +771,7 @@
                     <module name="ExplicitInitialization"/>         <!-- No unnecessary initialization to 0 or null. -->
                     <module name="SimplifyBooleanReturn"/>          <!-- No if (boolean) return true; else return false. -->
                     <module name="RedundantModifier">               <!-- No modifiers that were implicit. -->
-                      <property name="tokens" value="VARIABLE_DEF, ANNOTATION_FIELD_DEF, INTERFACE_DEF, CLASS_DEF, ENUM_DEF, RESOURCE"/>
+                      <property name="tokens" value="VARIABLE_DEF, ANNOTATION_FIELD_DEF, INTERFACE_DEF, CLASS_DEF, ENUM_DEF"/>
                     </module>
                   </module>
                   <module name="UniqueProperties"/>                 <!-- No duplicated keys in *.properties files. -->
@@ -920,11 +910,7 @@
         <plugin>
           <groupId>org.eclipse.jetty</groupId>
           <artifactId>jetty-maven-plugin</artifactId>
-<<<<<<< HEAD
           <version>9.2.13.v20150730</version>           <!-- Versions 9.3.* require JDK 8 -->
-=======
-          <version>9.4.3.v20170317</version>
->>>>>>> 43cfed9f
         </plugin>
       </plugins>
     </pluginManagement>
