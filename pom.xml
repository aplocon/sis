--- conflicted
+++ resolved
@@ -402,12 +402,7 @@
          The last properties in this list depend on the Apache SIS branch.
        =================================================================== -->
   <properties>
-<<<<<<< HEAD
     <netcdf.version>4.4.2</netcdf.version> <!-- Last version compatible with JDK6. -->
-    <findbugs.version>2.5.3</findbugs.version>
-=======
-    <netcdf.version>4.5.3</netcdf.version>
->>>>>>> 2c10024b
     <project.build.sourceEncoding>UTF-8</project.build.sourceEncoding>
     <website.encoding>UTF-8</website.encoding>
     <website.locale>en</website.locale>
